--- conflicted
+++ resolved
@@ -41,7 +41,6 @@
 dvc repro -s train-v1
 ```
 
-<<<<<<< HEAD
 ## Ejecución del API
 Previamente haber instalado las dependencias del grupo [dev] definidas en pyproject.toml
 
@@ -54,7 +53,7 @@
 La configuración del endpoint se encuentra en api/config.py
 
 La consulta de los endpoints se encuentra en http://localhost:8000/docs, de acuerdo a las configuraciones iniciales del endpoint.
-=======
+
 ## Streamlit Application
 
 This project includes a Streamlit web application for uploading images to S3 and viewing detection results.
@@ -91,7 +90,6 @@
 Before using the upload feature:
 - Configure AWS credentials (`aws configure` or environment variables)
 - Update the `ENDPOINT_URL` in `pages/1_Upload_Images.py` with your processing endpoint
->>>>>>> 4f38dd23
 
 # TODO: 
 
