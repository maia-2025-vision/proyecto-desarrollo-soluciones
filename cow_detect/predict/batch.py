--- conflicted
+++ resolved
@@ -19,11 +19,7 @@
 
 
 class ImagesPredictDataset(Dataset):
-<<<<<<< HEAD
     """Dataset class used for prediction/inference."""
-=======
-    """Dataset class used for prediction."""
->>>>>>> ce55c9be
 
     def __init__(
         self,
@@ -32,7 +28,6 @@
         force_resize: bool = True,
         limit: None | int = None,
     ) -> None:
-<<<<<<< HEAD
         """A torch dataset that provides tuples (images: tensor, path: Path).
 
         :param root_dir: Directory to find images (recursively)
@@ -40,15 +35,6 @@
         :param force_resize: Whether to force resize of images to size of first image read
         :param limit: If not None, limit to this maximum number of images to return
            (for quicker testing)
-=======
-        """A torch dataset that provides images as tensors together with their paths.
-
-        :param root_dir: Directory to find images (recursively)
-        :param extensions: Valid image extensions
-        :param force_resize: Whether to force resize of images to
-        :param limit: If not None, limit to this maximum number of images
-                      to return (for quicker testing)
->>>>>>> ce55c9be
         """
         self.root_dir = root_dir
         # self.transforms = transforms
@@ -81,17 +67,10 @@
         return int(math.ceil(len(self.image_paths) / batch_size))
 
     def __getitem__(self, idx: int) -> tuple[torch.Tensor, Path, str | None]:
-<<<<<<< HEAD
         """Get the i-th tuple (image, path, error).
 
         image will be a torch tensor of shape (3, W, H)
         Error will be not None if image is not found or is unreadable by PIL.
-=======
-        """Get the i-th image item this dataset.
-
-        This will be a tuple of an image (as a torch tensor), along with its path
-        and possibly an error.
->>>>>>> ce55c9be
         """
         img_path = self.image_paths[idx]
         # This simple rule works for SKY but it doesnt work for ICAERUS
@@ -99,10 +78,6 @@
         error: str | None = None  # only set if we fail to load the imge
         try:
             image = Image.open(img_path).convert("RGB")
-<<<<<<< HEAD
-=======
-            # original_size = image.size
->>>>>>> ce55c9be
             if self.target_size is None:
                 self.target_size = image.size
                 logger.info(
@@ -117,13 +92,8 @@
                         logger.warning(
                             f"Image loaded from {img_path!s} has size {image.size} "
                             f"which differs from {self.target_size}. "
-<<<<<<< HEAD
                             f"If you are processing batches of size > 1, "
                             f"this will cause an error downstream."
-=======
-                            f"If you are processing batches of size > 1, this will"
-                            " cause an error downstream."
->>>>>>> ce55c9be
                         )
 
         except OSError as err:
@@ -136,10 +106,6 @@
             # original_size = None
             error = str(err)
 
-<<<<<<< HEAD
-=======
-        # processing_size = image.size
->>>>>>> ce55c9be
         image_tensor = self.img_to_tensor(image)
         del image
 
@@ -245,12 +211,7 @@
                     file_out.write(json.dumps(record) + "\n")
 
 
-# %%
-<<<<<<< HEAD
-def _interactive_testing__():
-=======
-def _interactive_testing_():
->>>>>>> ce55c9be
+def _interactive_testing():
     # %%
     predict_from_path_by_batches(
         images_path=Path("data/sky/Dataset1"),
@@ -262,22 +223,12 @@
     )
     # %%
     example_output = """
-<<<<<<< HEAD
         {"image_path": "data/sky/Dataset2/img/DJI_0036.JPG",
         "total_detections": 3, "counts_by_label": {"1": 3},
         "avg_score": 0.9464678168296814, "prediction": {
         "boxes": [[587.2669, 1636.12, 686.40112, 1731.46801],
                   [761, 2817.293125, 854.7379150390625, 2952.552490234375],
                   [315.49368, 2670.287841, 419.01643125, 2742.505615234375]], "labels": [1, 1, 1],
-=======
-        {"image_path": "data/sky/Dataset2/img/DJI_0036.JPG", "total_detections": 3,
-        "counts_by_label": {"1": 3},
-        "avg_score": 0.9464678168296814, "prediction": {
-        "boxes": [[587.2669677734375, 1636.1265869140625, 686.401123046875, 1731.468017578125],
-                  [761.794189453125, 2817.29345703125, 854.7379150390625, 2952.552490234375],
-                  [315.4936828613281, 2670.287841796875, 419.01641845703125, 2742.505615234375]],
-                    "labels": [1, 1, 1],
->>>>>>> ce55c9be
         "scores": [0.996434211730957, 0.9948186278343201, 0.8481504917144775]}, "error": null}
     """
     obj = json.loads(example_output)
