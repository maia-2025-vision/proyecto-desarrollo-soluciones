schema: '2.0'
stages:
  train-v1:
    cmd: cow_detect/train/teo/train_v1.py --cfg 
      cow_detect/train/teo/train_cfg_v1.yaml  --train-data data/sky/Dataset1 
      --save-path data/training/teo/v1/faster-rcnn/
    deps:
    - path: cow_detect/train/teo/train_cfg_v1.yaml
      hash: md5
<<<<<<< HEAD
      md5: 08e0543156465fb6e524d2a13e7a9c55
      size: 267
=======
      md5: 2c7397fa13f9bd5d6c8fc0abe586b8a5
      size: 911
>>>>>>> 22d00bae
    - path: data/sky/Dataset1
      hash: md5
      md5: b92f3590e07a3f9a6b62f17dde029e18.dir
      size: 3447187507
      nfiles: 1314
    outs:
    - path: data/training/teo/v1/faster-rcnn/
      hash: md5
<<<<<<< HEAD
      md5: 1ff337d36cffe4d3c5b9e53b1628acd8.dir
      size: 165705444
=======
      md5: b27a7b663a47a0f521798e94c75ede4f.dir
      size: 165705411
>>>>>>> 22d00bae
      nfiles: 3
  train-v1-toy:
    cmd: python cow_detect/train/teo/train_v1.py --cfg 
      cow_detect/train/teo/train_cfg_toy.yaml  --train-data data/sky/Dataset1 
      --save-path data/training/teo/v1/faster-rcnn-toy/
    deps:
    - path: cow_detect/train/teo/train_cfg_toy.yaml
      hash: md5
      md5: 17a12dd8e91a2f689cd7f0aaf625a60a
      size: 301
    - path: data/sky/Dataset1
      hash: md5
      md5: b92f3590e07a3f9a6b62f17dde029e18.dir
      size: 3447187507
      nfiles: 1314
    outs:
    - path: data/training/teo/v1/faster-rcnn-toy/
      hash: md5
      md5: 629c3cf17765c875eb9e4f14ef88ba6b.dir
      size: 165705362
      nfiles: 3
  std-sky-ds1:
    cmd: cow_detect/utils/standardize.py data/sky/Dataset1 --kind sky --out 
      data/standardized/sky.dataset1.jsonl
    deps:
    - path: cow_detect/utils/standardize.py
      hash: md5
      md5: 32ee6f58c8a19f2f2d889b1c4715ecd4
      size: 11262
      isexec: true
    - path: data/sky/Dataset1
      hash: md5
      md5: b92f3590e07a3f9a6b62f17dde029e18.dir
      size: 3447187507
      nfiles: 1314
    outs:
    - path: data/standardized/sky.dataset1.jsonl
      hash: md5
      md5: 314f57c2459eb37ce238aec6b38cb0ab
      size: 350340
  std-sky-ds2:
    cmd: cow_detect/utils/standardize.py data/sky/Dataset2 --kind sky --out 
      data/standardized/sky.dataset2.jsonl
    deps:
    - path: cow_detect/utils/standardize.py
      hash: md5
      md5: 32ee6f58c8a19f2f2d889b1c4715ecd4
      size: 11262
      isexec: true
    - path: data/sky/Dataset2
      hash: md5
      md5: 9df096af73b668307c557a3fb1e7439d.dir
      size: 77288760
      nfiles: 29
    outs:
    - path: data/standardized/sky.dataset2.jsonl
      hash: md5
      md5: 6ed894c1a47b64ea9f517b1276de9f16
      size: 8766
  std-icaerus-derval:
    cmd: cow_detect/utils/standardize.py data/icaerus/Derval --kind icaerus 
      --out data/standardized/icaerus.derval.jsonl
    deps:
    - path: cow_detect/utils/standardize.py
      hash: md5
      md5: 32ee6f58c8a19f2f2d889b1c4715ecd4
      size: 11262
      isexec: true
    - path: data/icaerus/Derval
      hash: md5
      md5: 85eebfde63d9615819d5141532b370c9.dir
      size: 1050554352
      nfiles: 378
    outs:
    - path: data/standardized/icaerus.derval.jsonl
      hash: md5
      md5: 9064a73cbaed6bcf0490c4305843c019
      size: 71877
  std-icaerus-jalogny:
    cmd: cow_detect/utils/standardize.py data/icaerus/Jalogny --kind icaerus 
      --out data/standardized/icaerus.jalogny.jsonl
    deps:
    - path: cow_detect/utils/standardize.py
      hash: md5
      md5: 32ee6f58c8a19f2f2d889b1c4715ecd4
      size: 11262
      isexec: true
    - path: data/icaerus/Jalogny
      hash: md5
      md5: 16450e1a1b4a72a7b24fe858360a7a80.dir
      size: 6913811352
      nfiles: 1453
    outs:
    - path: data/standardized/icaerus.jalogny.jsonl
      hash: md5
      md5: da05ce1bbfdf24bf99b0554713d44d03
      size: 327079
  std-icaerus-mauron:
    cmd: cow_detect/utils/standardize.py data/icaerus/Mauron --kind icaerus 
      --out data/standardized/icaerus.mauron.jsonl
    deps:
    - path: cow_detect/utils/standardize.py
      hash: md5
      md5: 32ee6f58c8a19f2f2d889b1c4715ecd4
      size: 11262
      isexec: true
    - path: data/icaerus/Mauron
      hash: md5
      md5: 4d50fd90bd1005131daa02a1be0fd962.dir
      size: 7956727061
      nfiles: 1945
    outs:
    - path: data/standardized/icaerus.mauron.jsonl
      hash: md5
      md5: e202ad08a9228693670c314d8342576e
      size: 482834
  std-icaerus-other:
    cmd: python cow_detect/utils/standardize.py data/icaerus/Other_farms --kind 
      icaerus --out data/standardized/icaerus.other.jsonl
    deps:
    - path: cow_detect/utils/standardize.py
      hash: md5
      md5: 32ee6f58c8a19f2f2d889b1c4715ecd4
      size: 11262
      isexec: true
    - path: data/icaerus/Other_farms
      hash: md5
      md5: 32fe3e0aa809c102346edd690167804a.dir
      size: 768004208
      nfiles: 126
    outs:
    - path: data/standardized/icaerus.other.jsonl
      hash: md5
      md5: 5f049cb325d93a5fcdff29e1cc02d57f
      size: 38681
  eval-v1-sky2:
    cmd: cow_detect/eval/evaluate.py data/training/teo/v1/faster-rcnn/model.pth 
      data/standardized/sky.dataset2.jsonl --out data/evaluation/eval-v1-sky2
    deps:
    - path: cow_detect/eval/evaluate.py
      hash: md5
      md5: ff2f782c9396c1e54679186b37b16fed
      size: 11218
      isexec: true
    - path: data/standardized/sky.dataset2.jsonl
      hash: md5
      md5: 6ed894c1a47b64ea9f517b1276de9f16
      size: 8766
    - path: data/training/teo/v1/faster-rcnn/model.pth
      hash: md5
      md5: a70730bcffda54ee5d5f539b06634057
      size: 165704279
    outs:
    - path: data/evaluation/eval-v1-sky2
      hash: md5
      md5: 25522be24f3b5b1b21c7491d9dd02d8d.dir
      size: 36142
      nfiles: 2
  std-sky-all:
    cmd: cat data/standardized/sky.dataset1.jsonl 
      data/standardized/sky.dataset2.jsonl  > data/standardized/sky.all.jsonl
    deps:
    - path: data/standardized/sky.dataset1.jsonl
      hash: md5
      md5: 314f57c2459eb37ce238aec6b38cb0ab
      size: 350340
    - path: data/standardized/sky.dataset2.jsonl
      hash: md5
      md5: 6ed894c1a47b64ea9f517b1276de9f16
      size: 8766
    outs:
    - path: data/standardized/sky.all.jsonl
      hash: md5
      md5: 829a9d4f9e2e3c0d8cbfbd95cc3b1f58
      size: 359106
  std-icaerus-all:
    cmd: cat data/standardized/icaerus.derval.jsonl 
      data/standardized/icaerus.jalogny.jsonl 
      data/standardized/icaerus.mauron.jsonl 
      data/standardized/icaerus.other.jsonl > 
      data/standardized/icaerus.all.jsonl
    deps:
    - path: data/standardized/icaerus.derval.jsonl
      hash: md5
      md5: 9064a73cbaed6bcf0490c4305843c019
      size: 71877
    - path: data/standardized/icaerus.jalogny.jsonl
      hash: md5
      md5: da05ce1bbfdf24bf99b0554713d44d03
      size: 327079
    - path: data/standardized/icaerus.mauron.jsonl
      hash: md5
      md5: e202ad08a9228693670c314d8342576e
      size: 482834
    - path: data/standardized/icaerus.other.jsonl
      hash: md5
      md5: 5f049cb325d93a5fcdff29e1cc02d57f
      size: 38681
    outs:
    - path: data/standardized/icaerus.all.jsonl
      hash: md5
      md5: e29aaf920d9dda94957349045d719931
      size: 920471
  train-v2-sky1:
    cmd: python cow_detect/train/teo/train_v2_std.py --cfg 
      cow_detect/train/teo/train_cfg_v2.yaml --device cpu --train-data 
      data/standardized/sky.dataset1.jsonl --train-data-fraction 0.3 
      --valid-data data/standardized/sky.dataset2.jsonl --valid-data-fraction 
      1.0 --save-path data/training/teo/v2-sky1
    deps:
    - path: data/standardized/sky.dataset1.jsonl
      hash: md5
      md5: 314f57c2459eb37ce238aec6b38cb0ab
      size: 350340
    - path: data/standardized/sky.dataset2.jsonl
      hash: md5
      md5: 6ed894c1a47b64ea9f517b1276de9f16
      size: 8766
    outs:
    - path: data/training/teo/v2-sky1
      hash: md5
      md5: 86137c82e3edc51abe03b038a2de90d3.dir
      size: 165705546
      nfiles: 3
  train-v2-toy:
    cmd: python cow_detect/train/teo/train_v2_std.py --cfg 
      cow_detect/train/teo/train_cfg_v2.yaml --device cpu --train-data 
      data/standardized/sky.dataset1.jsonl --train-data-fraction 0.002 
      --valid-data data/standardized/sky.dataset2.jsonl --valid-data-fraction 
      0.2 --save-path data/training/teo/v2-sky1-toy
    deps:
    - path: data/standardized/sky.dataset1.jsonl
      hash: md5
      md5: 314f57c2459eb37ce238aec6b38cb0ab
      size: 350340
    - path: data/standardized/sky.dataset2.jsonl
      hash: md5
      md5: 6ed894c1a47b64ea9f517b1276de9f16
      size: 8766
    outs:
    - path: data/training/teo/v2-sky1-toy
      hash: md5
      md5: 0751bf4a1902e2e78b3e7c7a931b7c56.dir
      size: 165705573
      nfiles: 3
  train-v2-derval:
    cmd: python cow_detect/train/teo/train_v2_std.py --device cpu --cfg 
      cow_detect/train/teo/train_cfg_v2.yaml --train-data 
      data/standardized/icaerus.derval.jsonl --train-data-fraction 1.0 
      --valid-data data/standardized/icaerus.jalogny.jsonl --valid-data-fraction
      0.25 --save-path data/training/teo/v2-derval
    deps:
    - path: cow_detect/train/teo/train_cfg_v2.yaml
      hash: md5
      md5: 6f2f1188ff0cf5735248b1a20a32ec53
      size: 275
    - path: data/standardized/icaerus.derval.jsonl
      hash: md5
      md5: 9064a73cbaed6bcf0490c4305843c019
      size: 71877
    - path: data/standardized/icaerus.jalogny.jsonl
      hash: md5
      md5: da05ce1bbfdf24bf99b0554713d44d03
      size: 327079
    outs:
    - path: data/training/teo/v2-derval
      hash: md5
      md5: 0e0bc9c45c8f77f91573cceb6a5723ef.dir
      size: 165705572
      nfiles: 3
  eval-v2-sky1-over-sky2:
    cmd: cow_detect/eval/evaluate.py data/training/teo/v2-sky1/model.pth 
      data/standardized/sky.dataset2.jsonl --out 
      data/evaluation/eval-v2-sky1-over-sky2
    deps:
    - path: cow_detect/eval/evaluate.py
      hash: md5
      md5: ff2f782c9396c1e54679186b37b16fed
      size: 11218
      isexec: true
    - path: data/standardized/sky.dataset2.jsonl
      hash: md5
      md5: 6ed894c1a47b64ea9f517b1276de9f16
      size: 8766
    - path: data/training/teo/v2-sky1/model.pth
      hash: md5
      md5: d990a62626435964246a497a3d694d2d
      size: 165704279
    outs:
    - path: data/evaluation/eval-v2-sky1-over-sky2
      hash: md5
      md5: 499ed57945ac226d966ffe3b9eefb93a.dir
      size: 32586
      nfiles: 2
  eval-v2-derval-over-mauron:
    cmd: cow_detect/eval/evaluate.py data/training/teo/v2-derval/model.pth 
      data/standardized/icaerus.mauron.jsonl --out 
      data/evaluation/eval-v2-derval-over-mauron
    deps:
    - path: cow_detect/eval/evaluate.py
      hash: md5
      md5: ff2f782c9396c1e54679186b37b16fed
      size: 11218
      isexec: true
    - path: data/standardized/icaerus.mauron.jsonl
      hash: md5
      md5: e202ad08a9228693670c314d8342576e
      size: 482834
    - path: data/training/teo/v2-derval/model.pth
      hash: md5
      md5: 1b635bed4abbbbd9dcaf165b40deecce
      size: 165704279
    outs:
    - path: data/evaluation/eval-v2-derval-over-mauron
      hash: md5
      md5: 55ef12a380a1e3d53aaea28fdb87ae1d.dir
      size: 160767
      nfiles: 2
  eval-v1-over-sky2:
    cmd: cow_detect/eval/evaluate.py data/training/teo/v1/faster-rcnn/model.pth 
      data/standardized/sky.dataset2.jsonl --out 
      data/evaluation/eval-v1-over-sky2
    deps:
    - path: cow_detect/eval/evaluate.py
      hash: md5
      md5: ff2f782c9396c1e54679186b37b16fed
      size: 11218
      isexec: true
    - path: data/standardized/sky.dataset2.jsonl
      hash: md5
      md5: 6ed894c1a47b64ea9f517b1276de9f16
      size: 8766
    - path: data/training/teo/v1/faster-rcnn/model.pth
      hash: md5
      md5: a70730bcffda54ee5d5f539b06634057
      size: 165704279
    outs:
    - path: data/evaluation/eval-v1-over-sky2
      hash: md5
<<<<<<< HEAD
      md5: 321c094af1b41f361e24a3961ede1959.dir
      size: 165705359
      nfiles: 3
  train-v12:
    cmd: python cow_detect/train/teo/train_v1.py --cfg 
      cow_detect/train/teo/train_cfg_v12.yaml  --train-data data/sky/Dataset1 
      --save-path data/training/teo/v12/faster-rcnn/
    deps:
    - path: cow_detect/train/teo/train_cfg_v12.yaml
      hash: md5
      md5: 76de45ab6790828fb1927434987e1eb3
      size: 245
    - path: data/sky/Dataset1
      hash: md5
      md5: b92f3590e07a3f9a6b62f17dde029e18.dir
      size: 3447187507
      nfiles: 1314
    outs:
    - path: data/training/teo/v12/faster-rcnn/
      hash: md5
      md5: 207d9ebce0f85993f83a84b9d1fbee64.dir
      size: 165709549
      nfiles: 3
=======
      md5: 8bf91997ffdc02ec1413ab40e3236f4e.dir
      size: 36144
      nfiles: 2
>>>>>>> 22d00bae
<|MERGE_RESOLUTION|>--- conflicted
+++ resolved
@@ -7,13 +7,8 @@
     deps:
     - path: cow_detect/train/teo/train_cfg_v1.yaml
       hash: md5
-<<<<<<< HEAD
-      md5: 08e0543156465fb6e524d2a13e7a9c55
-      size: 267
-=======
       md5: 2c7397fa13f9bd5d6c8fc0abe586b8a5
       size: 911
->>>>>>> 22d00bae
     - path: data/sky/Dataset1
       hash: md5
       md5: b92f3590e07a3f9a6b62f17dde029e18.dir
@@ -22,13 +17,8 @@
     outs:
     - path: data/training/teo/v1/faster-rcnn/
       hash: md5
-<<<<<<< HEAD
-      md5: 1ff337d36cffe4d3c5b9e53b1628acd8.dir
-      size: 165705444
-=======
       md5: b27a7b663a47a0f521798e94c75ede4f.dir
       size: 165705411
->>>>>>> 22d00bae
       nfiles: 3
   train-v1-toy:
     cmd: python cow_detect/train/teo/train_v1.py --cfg 
@@ -368,32 +358,6 @@
     outs:
     - path: data/evaluation/eval-v1-over-sky2
       hash: md5
-<<<<<<< HEAD
-      md5: 321c094af1b41f361e24a3961ede1959.dir
-      size: 165705359
-      nfiles: 3
-  train-v12:
-    cmd: python cow_detect/train/teo/train_v1.py --cfg 
-      cow_detect/train/teo/train_cfg_v12.yaml  --train-data data/sky/Dataset1 
-      --save-path data/training/teo/v12/faster-rcnn/
-    deps:
-    - path: cow_detect/train/teo/train_cfg_v12.yaml
-      hash: md5
-      md5: 76de45ab6790828fb1927434987e1eb3
-      size: 245
-    - path: data/sky/Dataset1
-      hash: md5
-      md5: b92f3590e07a3f9a6b62f17dde029e18.dir
-      size: 3447187507
-      nfiles: 1314
-    outs:
-    - path: data/training/teo/v12/faster-rcnn/
-      hash: md5
-      md5: 207d9ebce0f85993f83a84b9d1fbee64.dir
-      size: 165709549
-      nfiles: 3
-=======
       md5: 8bf91997ffdc02ec1413ab40e3236f4e.dir
       size: 36144
-      nfiles: 2
->>>>>>> 22d00bae
+      nfiles: 2