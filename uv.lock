version = 1
revision = 3
requires-python = "==3.13.*"

[[package]]
name = "aiobotocore"
version = "2.24.1"
source = { registry = "https://pypi.org/simple" }
dependencies = [
    { name = "aiohttp" },
    { name = "aioitertools" },
    { name = "botocore" },
    { name = "jmespath" },
    { name = "multidict" },
    { name = "python-dateutil" },
    { name = "wrapt" },
]
sdist = { url = "https://files.pythonhosted.org/packages/1b/02/b4ed1af4b3437c2fc6e6111e7fdee011b34cf1c0cc8f314474f843e10019/aiobotocore-2.24.1.tar.gz", hash = "sha256:59237f1b2d4ff619f9a9e78360b691d59b92fdd4d03d054dbd2eeff8ada5667e", size = 119754, upload-time = "2025-08-15T15:49:53.209Z" }
wheels = [
    { url = "https://files.pythonhosted.org/packages/20/26/c3c93209084e24990ad1b4214f67dce1c0183454cec9cd2cad9433f493bb/aiobotocore-2.24.1-py3-none-any.whl", hash = "sha256:557922823455ca65bbd065b363b54846f16b9c4b6bd0b61ecdfa01ca13a04531", size = 85216, upload-time = "2025-08-15T15:49:51.442Z" },
]

[package.optional-dependencies]
boto3 = [
    { name = "boto3" },
]

[[package]]
name = "aiohappyeyeballs"
version = "2.6.1"
source = { registry = "https://pypi.org/simple" }
sdist = { url = "https://files.pythonhosted.org/packages/26/30/f84a107a9c4331c14b2b586036f40965c128aa4fee4dda5d3d51cb14ad54/aiohappyeyeballs-2.6.1.tar.gz", hash = "sha256:c3f9d0113123803ccadfdf3f0faa505bc78e6a72d1cc4806cbd719826e943558", size = 22760, upload-time = "2025-03-12T01:42:48.764Z" }
wheels = [
    { url = "https://files.pythonhosted.org/packages/0f/15/5bf3b99495fb160b63f95972b81750f18f7f4e02ad051373b669d17d44f2/aiohappyeyeballs-2.6.1-py3-none-any.whl", hash = "sha256:f349ba8f4b75cb25c99c5c2d84e997e485204d2902a9597802b0371f09331fb8", size = 15265, upload-time = "2025-03-12T01:42:47.083Z" },
]

[[package]]
name = "aiohttp"
version = "3.12.15"
source = { registry = "https://pypi.org/simple" }
dependencies = [
    { name = "aiohappyeyeballs" },
    { name = "aiosignal" },
    { name = "attrs" },
    { name = "frozenlist" },
    { name = "multidict" },
    { name = "propcache" },
    { name = "yarl" },
]
sdist = { url = "https://files.pythonhosted.org/packages/9b/e7/d92a237d8802ca88483906c388f7c201bbe96cd80a165ffd0ac2f6a8d59f/aiohttp-3.12.15.tar.gz", hash = "sha256:4fc61385e9c98d72fcdf47e6dd81833f47b2f77c114c29cd64a361be57a763a2", size = 7823716, upload-time = "2025-07-29T05:52:32.215Z" }
wheels = [
    { url = "https://files.pythonhosted.org/packages/f2/33/918091abcf102e39d15aba2476ad9e7bd35ddb190dcdd43a854000d3da0d/aiohttp-3.12.15-cp313-cp313-macosx_10_13_universal2.whl", hash = "sha256:9f922ffd05034d439dde1c77a20461cf4a1b0831e6caa26151fe7aa8aaebc315", size = 696741, upload-time = "2025-07-29T05:51:19.021Z" },
    { url = "https://files.pythonhosted.org/packages/b5/2a/7495a81e39a998e400f3ecdd44a62107254803d1681d9189be5c2e4530cd/aiohttp-3.12.15-cp313-cp313-macosx_10_13_x86_64.whl", hash = "sha256:2ee8a8ac39ce45f3e55663891d4b1d15598c157b4d494a4613e704c8b43112cd", size = 474407, upload-time = "2025-07-29T05:51:21.165Z" },
    { url = "https://files.pythonhosted.org/packages/49/fc/a9576ab4be2dcbd0f73ee8675d16c707cfc12d5ee80ccf4015ba543480c9/aiohttp-3.12.15-cp313-cp313-macosx_11_0_arm64.whl", hash = "sha256:3eae49032c29d356b94eee45a3f39fdf4b0814b397638c2f718e96cfadf4c4e4", size = 466703, upload-time = "2025-07-29T05:51:22.948Z" },
    { url = "https://files.pythonhosted.org/packages/09/2f/d4bcc8448cf536b2b54eed48f19682031ad182faa3a3fee54ebe5b156387/aiohttp-3.12.15-cp313-cp313-manylinux_2_17_aarch64.manylinux2014_aarch64.whl", hash = "sha256:b97752ff12cc12f46a9b20327104448042fce5c33a624f88c18f66f9368091c7", size = 1705532, upload-time = "2025-07-29T05:51:25.211Z" },
    { url = "https://files.pythonhosted.org/packages/f1/f3/59406396083f8b489261e3c011aa8aee9df360a96ac8fa5c2e7e1b8f0466/aiohttp-3.12.15-cp313-cp313-manylinux_2_17_armv7l.manylinux2014_armv7l.manylinux_2_31_armv7l.whl", hash = "sha256:894261472691d6fe76ebb7fcf2e5870a2ac284c7406ddc95823c8598a1390f0d", size = 1686794, upload-time = "2025-07-29T05:51:27.145Z" },
    { url = "https://files.pythonhosted.org/packages/dc/71/164d194993a8d114ee5656c3b7ae9c12ceee7040d076bf7b32fb98a8c5c6/aiohttp-3.12.15-cp313-cp313-manylinux_2_17_ppc64le.manylinux2014_ppc64le.whl", hash = "sha256:5fa5d9eb82ce98959fc1031c28198b431b4d9396894f385cb63f1e2f3f20ca6b", size = 1738865, upload-time = "2025-07-29T05:51:29.366Z" },
    { url = "https://files.pythonhosted.org/packages/1c/00/d198461b699188a93ead39cb458554d9f0f69879b95078dce416d3209b54/aiohttp-3.12.15-cp313-cp313-manylinux_2_17_s390x.manylinux2014_s390x.whl", hash = "sha256:f0fa751efb11a541f57db59c1dd821bec09031e01452b2b6217319b3a1f34f3d", size = 1788238, upload-time = "2025-07-29T05:51:31.285Z" },
    { url = "https://files.pythonhosted.org/packages/85/b8/9e7175e1fa0ac8e56baa83bf3c214823ce250d0028955dfb23f43d5e61fd/aiohttp-3.12.15-cp313-cp313-manylinux_2_17_x86_64.manylinux2014_x86_64.whl", hash = "sha256:5346b93e62ab51ee2a9d68e8f73c7cf96ffb73568a23e683f931e52450e4148d", size = 1710566, upload-time = "2025-07-29T05:51:33.219Z" },
    { url = "https://files.pythonhosted.org/packages/59/e4/16a8eac9df39b48ae102ec030fa9f726d3570732e46ba0c592aeeb507b93/aiohttp-3.12.15-cp313-cp313-manylinux_2_5_i686.manylinux1_i686.manylinux_2_17_i686.manylinux2014_i686.whl", hash = "sha256:049ec0360f939cd164ecbfd2873eaa432613d5e77d6b04535e3d1fbae5a9e645", size = 1624270, upload-time = "2025-07-29T05:51:35.195Z" },
    { url = "https://files.pythonhosted.org/packages/1f/f8/cd84dee7b6ace0740908fd0af170f9fab50c2a41ccbc3806aabcb1050141/aiohttp-3.12.15-cp313-cp313-musllinux_1_2_aarch64.whl", hash = "sha256:b52dcf013b57464b6d1e51b627adfd69a8053e84b7103a7cd49c030f9ca44461", size = 1677294, upload-time = "2025-07-29T05:51:37.215Z" },
    { url = "https://files.pythonhosted.org/packages/ce/42/d0f1f85e50d401eccd12bf85c46ba84f947a84839c8a1c2c5f6e8ab1eb50/aiohttp-3.12.15-cp313-cp313-musllinux_1_2_armv7l.whl", hash = "sha256:9b2af240143dd2765e0fb661fd0361a1b469cab235039ea57663cda087250ea9", size = 1708958, upload-time = "2025-07-29T05:51:39.328Z" },
    { url = "https://files.pythonhosted.org/packages/d5/6b/f6fa6c5790fb602538483aa5a1b86fcbad66244997e5230d88f9412ef24c/aiohttp-3.12.15-cp313-cp313-musllinux_1_2_i686.whl", hash = "sha256:ac77f709a2cde2cc71257ab2d8c74dd157c67a0558a0d2799d5d571b4c63d44d", size = 1651553, upload-time = "2025-07-29T05:51:41.356Z" },
    { url = "https://files.pythonhosted.org/packages/04/36/a6d36ad545fa12e61d11d1932eef273928b0495e6a576eb2af04297fdd3c/aiohttp-3.12.15-cp313-cp313-musllinux_1_2_ppc64le.whl", hash = "sha256:47f6b962246f0a774fbd3b6b7be25d59b06fdb2f164cf2513097998fc6a29693", size = 1727688, upload-time = "2025-07-29T05:51:43.452Z" },
    { url = "https://files.pythonhosted.org/packages/aa/c8/f195e5e06608a97a4e52c5d41c7927301bf757a8e8bb5bbf8cef6c314961/aiohttp-3.12.15-cp313-cp313-musllinux_1_2_s390x.whl", hash = "sha256:760fb7db442f284996e39cf9915a94492e1896baac44f06ae551974907922b64", size = 1761157, upload-time = "2025-07-29T05:51:45.643Z" },
    { url = "https://files.pythonhosted.org/packages/05/6a/ea199e61b67f25ba688d3ce93f63b49b0a4e3b3d380f03971b4646412fc6/aiohttp-3.12.15-cp313-cp313-musllinux_1_2_x86_64.whl", hash = "sha256:ad702e57dc385cae679c39d318def49aef754455f237499d5b99bea4ef582e51", size = 1710050, upload-time = "2025-07-29T05:51:48.203Z" },
    { url = "https://files.pythonhosted.org/packages/b4/2e/ffeb7f6256b33635c29dbed29a22a723ff2dd7401fff42ea60cf2060abfb/aiohttp-3.12.15-cp313-cp313-win32.whl", hash = "sha256:f813c3e9032331024de2eb2e32a88d86afb69291fbc37a3a3ae81cc9917fb3d0", size = 422647, upload-time = "2025-07-29T05:51:50.718Z" },
    { url = "https://files.pythonhosted.org/packages/1b/8e/78ee35774201f38d5e1ba079c9958f7629b1fd079459aea9467441dbfbf5/aiohttp-3.12.15-cp313-cp313-win_amd64.whl", hash = "sha256:1a649001580bdb37c6fdb1bebbd7e3bc688e8ec2b5c6f52edbb664662b17dc84", size = 449067, upload-time = "2025-07-29T05:51:52.549Z" },
]

[[package]]
name = "aiohttp-retry"
version = "2.9.1"
source = { registry = "https://pypi.org/simple" }
dependencies = [
    { name = "aiohttp" },
]
sdist = { url = "https://files.pythonhosted.org/packages/9d/61/ebda4d8e3d8cfa1fd3db0fb428db2dd7461d5742cea35178277ad180b033/aiohttp_retry-2.9.1.tar.gz", hash = "sha256:8eb75e904ed4ee5c2ec242fefe85bf04240f685391c4879d8f541d6028ff01f1", size = 13608, upload-time = "2024-11-06T10:44:54.574Z" }
wheels = [
    { url = "https://files.pythonhosted.org/packages/1a/99/84ba7273339d0f3dfa57901b846489d2e5c2cd731470167757f1935fffbd/aiohttp_retry-2.9.1-py3-none-any.whl", hash = "sha256:66d2759d1921838256a05a3f80ad7e724936f083e35be5abb5e16eed6be6dc54", size = 9981, upload-time = "2024-11-06T10:44:52.917Z" },
]

[[package]]
name = "aioitertools"
version = "0.12.0"
source = { registry = "https://pypi.org/simple" }
sdist = { url = "https://files.pythonhosted.org/packages/06/de/38491a84ab323b47c7f86e94d2830e748780525f7a10c8600b67ead7e9ea/aioitertools-0.12.0.tar.gz", hash = "sha256:c2a9055b4fbb7705f561b9d86053e8af5d10cc845d22c32008c43490b2d8dd6b", size = 19369, upload-time = "2024-09-02T03:33:40.349Z" }
wheels = [
    { url = "https://files.pythonhosted.org/packages/85/13/58b70a580de00893223d61de8fea167877a3aed97d4a5e1405c9159ef925/aioitertools-0.12.0-py3-none-any.whl", hash = "sha256:fc1f5fac3d737354de8831cbba3eb04f79dd649d8f3afb4c5b114925e662a796", size = 24345, upload-time = "2024-09-02T03:34:59.454Z" },
]

[[package]]
name = "aiosignal"
version = "1.4.0"
source = { registry = "https://pypi.org/simple" }
dependencies = [
    { name = "frozenlist" },
]
sdist = { url = "https://files.pythonhosted.org/packages/61/62/06741b579156360248d1ec624842ad0edf697050bbaf7c3e46394e106ad1/aiosignal-1.4.0.tar.gz", hash = "sha256:f47eecd9468083c2029cc99945502cb7708b082c232f9aca65da147157b251c7", size = 25007, upload-time = "2025-07-03T22:54:43.528Z" }
wheels = [
    { url = "https://files.pythonhosted.org/packages/fb/76/641ae371508676492379f16e2fa48f4e2c11741bd63c48be4b12a6b09cba/aiosignal-1.4.0-py3-none-any.whl", hash = "sha256:053243f8b92b990551949e63930a839ff0cf0b0ebbe0597b0f3fb19e1a0fe82e", size = 7490, upload-time = "2025-07-03T22:54:42.156Z" },
]

[[package]]
name = "alembic"
version = "1.16.5"
source = { registry = "https://pypi.org/simple" }
dependencies = [
    { name = "mako" },
    { name = "sqlalchemy" },
    { name = "typing-extensions" },
]
sdist = { url = "https://files.pythonhosted.org/packages/9a/ca/4dc52902cf3491892d464f5265a81e9dff094692c8a049a3ed6a05fe7ee8/alembic-1.16.5.tar.gz", hash = "sha256:a88bb7f6e513bd4301ecf4c7f2206fe93f9913f9b48dac3b78babde2d6fe765e", size = 1969868, upload-time = "2025-08-27T18:02:05.668Z" }
wheels = [
    { url = "https://files.pythonhosted.org/packages/39/4a/4c61d4c84cfd9befb6fa08a702535b27b21fff08c946bc2f6139decbf7f7/alembic-1.16.5-py3-none-any.whl", hash = "sha256:e845dfe090c5ffa7b92593ae6687c5cb1a101e91fa53868497dbd79847f9dbe3", size = 247355, upload-time = "2025-08-27T18:02:07.37Z" },
]

[[package]]
name = "altair"
version = "5.5.0"
source = { registry = "https://pypi.org/simple" }
dependencies = [
    { name = "jinja2" },
    { name = "jsonschema" },
    { name = "narwhals" },
    { name = "packaging" },
    { name = "typing-extensions" },
]
sdist = { url = "https://files.pythonhosted.org/packages/16/b1/f2969c7bdb8ad8bbdda031687defdce2c19afba2aa2c8e1d2a17f78376d8/altair-5.5.0.tar.gz", hash = "sha256:d960ebe6178c56de3855a68c47b516be38640b73fb3b5111c2a9ca90546dd73d", size = 705305, upload-time = "2024-11-23T23:39:58.542Z" }
wheels = [
    { url = "https://files.pythonhosted.org/packages/aa/f3/0b6ced594e51cc95d8c1fc1640d3623770d01e4969d29c0bd09945fafefa/altair-5.5.0-py3-none-any.whl", hash = "sha256:91a310b926508d560fe0148d02a194f38b824122641ef528113d029fcd129f8c", size = 731200, upload-time = "2024-11-23T23:39:56.4Z" },
]

[[package]]
name = "amqp"
version = "5.3.1"
source = { registry = "https://pypi.org/simple" }
dependencies = [
    { name = "vine" },
]
sdist = { url = "https://files.pythonhosted.org/packages/79/fc/ec94a357dfc6683d8c86f8b4cfa5416a4c36b28052ec8260c77aca96a443/amqp-5.3.1.tar.gz", hash = "sha256:cddc00c725449522023bad949f70fff7b48f0b1ade74d170a6f10ab044739432", size = 129013, upload-time = "2024-11-12T19:55:44.051Z" }
wheels = [
    { url = "https://files.pythonhosted.org/packages/26/99/fc813cd978842c26c82534010ea849eee9ab3a13ea2b74e95cb9c99e747b/amqp-5.3.1-py3-none-any.whl", hash = "sha256:43b3319e1b4e7d1251833a93d672b4af1e40f3d632d479b98661a95f117880a2", size = 50944, upload-time = "2024-11-12T19:55:41.782Z" },
]

[[package]]
name = "annotated-types"
version = "0.7.0"
source = { registry = "https://pypi.org/simple" }
sdist = { url = "https://files.pythonhosted.org/packages/ee/67/531ea369ba64dcff5ec9c3402f9f51bf748cec26dde048a2f973a4eea7f5/annotated_types-0.7.0.tar.gz", hash = "sha256:aff07c09a53a08bc8cfccb9c85b05f1aa9a2a6f23728d790723543408344ce89", size = 16081, upload-time = "2024-05-20T21:33:25.928Z" }
wheels = [
    { url = "https://files.pythonhosted.org/packages/78/b6/6307fbef88d9b5ee7421e68d78a9f162e0da4900bc5f5793f6d3d0e34fb8/annotated_types-0.7.0-py3-none-any.whl", hash = "sha256:1f02e8b43a8fbbc3f3e0d4f0f4bfc8131bcb4eebe8849b8e5c773f3a1c582a53", size = 13643, upload-time = "2024-05-20T21:33:24.1Z" },
]

[[package]]
name = "antlr4-python3-runtime"
version = "4.9.3"
source = { registry = "https://pypi.org/simple" }
sdist = { url = "https://files.pythonhosted.org/packages/3e/38/7859ff46355f76f8d19459005ca000b6e7012f2f1ca597746cbcd1fbfe5e/antlr4-python3-runtime-4.9.3.tar.gz", hash = "sha256:f224469b4168294902bb1efa80a8bf7855f24c99aef99cbefc1bcd3cce77881b", size = 117034, upload-time = "2021-11-06T17:52:23.524Z" }

[[package]]
name = "anyio"
version = "4.10.0"
source = { registry = "https://pypi.org/simple" }
dependencies = [
    { name = "idna" },
    { name = "sniffio" },
]
sdist = { url = "https://files.pythonhosted.org/packages/f1/b4/636b3b65173d3ce9a38ef5f0522789614e590dab6a8d505340a4efe4c567/anyio-4.10.0.tar.gz", hash = "sha256:3f3fae35c96039744587aa5b8371e7e8e603c0702999535961dd336026973ba6", size = 213252, upload-time = "2025-08-04T08:54:26.451Z" }
wheels = [
    { url = "https://files.pythonhosted.org/packages/6f/12/e5e0282d673bb9746bacfb6e2dba8719989d3660cdb2ea79aee9a9651afb/anyio-4.10.0-py3-none-any.whl", hash = "sha256:60e474ac86736bbfd6f210f7a61218939c318f43f9972497381f1c5e930ed3d1", size = 107213, upload-time = "2025-08-04T08:54:24.882Z" },
]

[[package]]
name = "appdirs"
version = "1.4.4"
source = { registry = "https://pypi.org/simple" }
sdist = { url = "https://files.pythonhosted.org/packages/d7/d8/05696357e0311f5b5c316d7b95f46c669dd9c15aaeecbb48c7d0aeb88c40/appdirs-1.4.4.tar.gz", hash = "sha256:7d5d0167b2b1ba821647616af46a749d1c653740dd0d2415100fe26e27afdf41", size = 13470, upload-time = "2020-05-11T07:59:51.037Z" }
wheels = [
    { url = "https://files.pythonhosted.org/packages/3b/00/2344469e2084fb287c2e0b57b72910309874c3245463acd6cf5e3db69324/appdirs-1.4.4-py2.py3-none-any.whl", hash = "sha256:a841dacd6b99318a741b166adb07e19ee71a274450e68237b4650ca1055ab128", size = 9566, upload-time = "2020-05-11T07:59:49.499Z" },
]

[[package]]
name = "asyncssh"
version = "2.21.0"
source = { registry = "https://pypi.org/simple" }
dependencies = [
    { name = "cryptography" },
    { name = "typing-extensions" },
]
sdist = { url = "https://files.pythonhosted.org/packages/e8/d6/823ed5a227f7da70b33681e49eec4a36fae31b9296b27a8d6aead2bd3f77/asyncssh-2.21.0.tar.gz", hash = "sha256:450fe13bb8d86a8f4e7d7b5fafce7791181ca3e7c92e15bbc45dfb25866e48b3", size = 539740, upload-time = "2025-05-03T13:42:05.945Z" }
wheels = [
    { url = "https://files.pythonhosted.org/packages/99/56/db25216aa7f385ec71fdc489af80812171515cddbe68c0e515e98a291390/asyncssh-2.21.0-py3-none-any.whl", hash = "sha256:cf7f3dfa52b2cb4ad31f0d77ff0d0a8fdd850203da84a0e72e62c36fdd4daf4b", size = 374919, upload-time = "2025-05-03T13:42:04.539Z" },
]

[[package]]
name = "atpublic"
version = "6.0.1"
source = { registry = "https://pypi.org/simple" }
sdist = { url = "https://files.pythonhosted.org/packages/20/40/e686038a07af08e8462a71dc9201867ffdde408b4d93be90a4ad0fbc83ef/atpublic-6.0.1.tar.gz", hash = "sha256:718932844f5bdfdf5d80ad4c64e13964f22274b4f8937d54a8d3811d6bc5dc05", size = 17520, upload-time = "2025-05-07T03:11:30.609Z" }
wheels = [
    { url = "https://files.pythonhosted.org/packages/cd/37/66f9fcdd6a56ab3da53291c7501890246c39bc7b5891e27cd956efe127ca/atpublic-6.0.1-py3-none-any.whl", hash = "sha256:f9a23902faf5ca1fdc6436b3712d79452f71abc61a810d22be1f31b40a8004c5", size = 6421, upload-time = "2025-05-07T03:11:29.398Z" },
]

[[package]]
name = "attrs"
version = "25.3.0"
source = { registry = "https://pypi.org/simple" }
sdist = { url = "https://files.pythonhosted.org/packages/5a/b0/1367933a8532ee6ff8d63537de4f1177af4bff9f3e829baf7331f595bb24/attrs-25.3.0.tar.gz", hash = "sha256:75d7cefc7fb576747b2c81b4442d4d4a1ce0900973527c011d1030fd3bf4af1b", size = 812032, upload-time = "2025-03-13T11:10:22.779Z" }
wheels = [
    { url = "https://files.pythonhosted.org/packages/77/06/bb80f5f86020c4551da315d78b3ab75e8228f89f0162f2c3a819e407941a/attrs-25.3.0-py3-none-any.whl", hash = "sha256:427318ce031701fea540783410126f03899a97ffc6f61596ad581ac2e40e3bc3", size = 63815, upload-time = "2025-03-13T11:10:21.14Z" },
]

[[package]]
name = "billiard"
version = "4.2.1"
source = { registry = "https://pypi.org/simple" }
sdist = { url = "https://files.pythonhosted.org/packages/7c/58/1546c970afcd2a2428b1bfafecf2371d8951cc34b46701bea73f4280989e/billiard-4.2.1.tar.gz", hash = "sha256:12b641b0c539073fc8d3f5b8b7be998956665c4233c7c1fcd66a7e677c4fb36f", size = 155031, upload-time = "2024-09-21T13:40:22.491Z" }
wheels = [
    { url = "https://files.pythonhosted.org/packages/30/da/43b15f28fe5f9e027b41c539abc5469052e9d48fd75f8ff094ba2a0ae767/billiard-4.2.1-py3-none-any.whl", hash = "sha256:40b59a4ac8806ba2c2369ea98d876bc6108b051c227baffd928c644d15d8f3cb", size = 86766, upload-time = "2024-09-21T13:40:20.188Z" },
]

[[package]]
name = "blinker"
version = "1.9.0"
source = { registry = "https://pypi.org/simple" }
sdist = { url = "https://files.pythonhosted.org/packages/21/28/9b3f50ce0e048515135495f198351908d99540d69bfdc8c1d15b73dc55ce/blinker-1.9.0.tar.gz", hash = "sha256:b4ce2265a7abece45e7cc896e98dbebe6cead56bcf805a3d23136d145f5445bf", size = 22460, upload-time = "2024-11-08T17:25:47.436Z" }
wheels = [
    { url = "https://files.pythonhosted.org/packages/10/cb/f2ad4230dc2eb1a74edf38f1a38b9b52277f75bef262d8908e60d957e13c/blinker-1.9.0-py3-none-any.whl", hash = "sha256:ba0efaa9080b619ff2f3459d1d500c57bddea4a6b424b60a91141db6fd2f08bc", size = 8458, upload-time = "2024-11-08T17:25:46.184Z" },
]

[[package]]
name = "boto3"
version = "1.39.11"
source = { registry = "https://pypi.org/simple" }
dependencies = [
    { name = "botocore" },
    { name = "jmespath" },
    { name = "s3transfer" },
]
sdist = { url = "https://files.pythonhosted.org/packages/b6/2e/ed75ea3ee0fd1afacc3379bc2b7457c67a6b0f0e554e1f7ccbdbaed2351b/boto3-1.39.11.tar.gz", hash = "sha256:3027edf20642fe1d5f9dc50a420d0fe2733073ed6a9f0f047b60fe08c3682132", size = 111869, upload-time = "2025-07-22T19:26:50.867Z" }
wheels = [
    { url = "https://files.pythonhosted.org/packages/72/66/88566a6484e746c0b075f7c9bb248e8548eda0a486de4460d150a41e2d57/boto3-1.39.11-py3-none-any.whl", hash = "sha256:af8f1dad35eceff7658fab43b39b0f55892b6e3dd12308733521cc24dd2c9a02", size = 139900, upload-time = "2025-07-22T19:26:48.706Z" },
]

[[package]]
name = "botocore"
version = "1.39.11"
source = { registry = "https://pypi.org/simple" }
dependencies = [
    { name = "jmespath" },
    { name = "python-dateutil" },
    { name = "urllib3" },
]
sdist = { url = "https://files.pythonhosted.org/packages/6d/d0/9d64261186cff650fe63168441edb4f4cd33f085a74c0c54455630a71f91/botocore-1.39.11.tar.gz", hash = "sha256:953b12909d6799350e346ab038e55b6efe622c616f80aef74d7a6683ffdd972c", size = 14217749, upload-time = "2025-07-22T19:26:40.723Z" }
wheels = [
    { url = "https://files.pythonhosted.org/packages/1c/2c/8a0b02d60a1dbbae7faa5af30484b016aa3023f9833dfc0d19b0b770dd6a/botocore-1.39.11-py3-none-any.whl", hash = "sha256:1545352931a8a186f3e977b1e1a4542d7d434796e274c3c62efd0210b5ea76dc", size = 13876276, upload-time = "2025-07-22T19:26:35.164Z" },
]

[[package]]
name = "cachetools"
version = "5.5.2"
source = { registry = "https://pypi.org/simple" }
sdist = { url = "https://files.pythonhosted.org/packages/6c/81/3747dad6b14fa2cf53fcf10548cf5aea6913e96fab41a3c198676f8948a5/cachetools-5.5.2.tar.gz", hash = "sha256:1a661caa9175d26759571b2e19580f9d6393969e5dfca11fdb1f947a23e640d4", size = 28380, upload-time = "2025-02-20T21:01:19.524Z" }
wheels = [
    { url = "https://files.pythonhosted.org/packages/72/76/20fa66124dbe6be5cafeb312ece67de6b61dd91a0247d1ea13db4ebb33c2/cachetools-5.5.2-py3-none-any.whl", hash = "sha256:d26a22bcc62eb95c3beabd9f1ee5e820d3d2704fe2967cbe350e20c8ffcd3f0a", size = 10080, upload-time = "2025-02-20T21:01:16.647Z" },
]

[[package]]
name = "celery"
version = "5.5.3"
source = { registry = "https://pypi.org/simple" }
dependencies = [
    { name = "billiard" },
    { name = "click" },
    { name = "click-didyoumean" },
    { name = "click-plugins" },
    { name = "click-repl" },
    { name = "kombu" },
    { name = "python-dateutil" },
    { name = "vine" },
]
sdist = { url = "https://files.pythonhosted.org/packages/bb/7d/6c289f407d219ba36d8b384b42489ebdd0c84ce9c413875a8aae0c85f35b/celery-5.5.3.tar.gz", hash = "sha256:6c972ae7968c2b5281227f01c3a3f984037d21c5129d07bf3550cc2afc6b10a5", size = 1667144, upload-time = "2025-06-01T11:08:12.563Z" }
wheels = [
    { url = "https://files.pythonhosted.org/packages/c9/af/0dcccc7fdcdf170f9a1585e5e96b6fb0ba1749ef6be8c89a6202284759bd/celery-5.5.3-py3-none-any.whl", hash = "sha256:0b5761a07057acee94694464ca482416b959568904c9dfa41ce8413a7d65d525", size = 438775, upload-time = "2025-06-01T11:08:09.94Z" },
]

[[package]]
name = "certifi"
version = "2025.8.3"
source = { registry = "https://pypi.org/simple" }
sdist = { url = "https://files.pythonhosted.org/packages/dc/67/960ebe6bf230a96cda2e0abcf73af550ec4f090005363542f0765df162e0/certifi-2025.8.3.tar.gz", hash = "sha256:e564105f78ded564e3ae7c923924435e1daa7463faeab5bb932bc53ffae63407", size = 162386, upload-time = "2025-08-03T03:07:47.08Z" }
wheels = [
    { url = "https://files.pythonhosted.org/packages/e5/48/1549795ba7742c948d2ad169c1c8cdbae65bc450d6cd753d124b17c8cd32/certifi-2025.8.3-py3-none-any.whl", hash = "sha256:f6c12493cfb1b06ba2ff328595af9350c65d6644968e5d3a2ffd78699af217a5", size = 161216, upload-time = "2025-08-03T03:07:45.777Z" },
]

[[package]]
name = "cffi"
version = "1.17.1"
source = { registry = "https://pypi.org/simple" }
dependencies = [
    { name = "pycparser" },
]
sdist = { url = "https://files.pythonhosted.org/packages/fc/97/c783634659c2920c3fc70419e3af40972dbaf758daa229a7d6ea6135c90d/cffi-1.17.1.tar.gz", hash = "sha256:1c39c6016c32bc48dd54561950ebd6836e1670f2ae46128f67cf49e789c52824", size = 516621, upload-time = "2024-09-04T20:45:21.852Z" }
wheels = [
    { url = "https://files.pythonhosted.org/packages/8d/f8/dd6c246b148639254dad4d6803eb6a54e8c85c6e11ec9df2cffa87571dbe/cffi-1.17.1-cp313-cp313-macosx_10_13_x86_64.whl", hash = "sha256:f3a2b4222ce6b60e2e8b337bb9596923045681d71e5a082783484d845390938e", size = 182989, upload-time = "2024-09-04T20:44:28.956Z" },
    { url = "https://files.pythonhosted.org/packages/8b/f1/672d303ddf17c24fc83afd712316fda78dc6fce1cd53011b839483e1ecc8/cffi-1.17.1-cp313-cp313-macosx_11_0_arm64.whl", hash = "sha256:0984a4925a435b1da406122d4d7968dd861c1385afe3b45ba82b750f229811e2", size = 178802, upload-time = "2024-09-04T20:44:30.289Z" },
    { url = "https://files.pythonhosted.org/packages/0e/2d/eab2e858a91fdff70533cab61dcff4a1f55ec60425832ddfdc9cd36bc8af/cffi-1.17.1-cp313-cp313-manylinux_2_12_i686.manylinux2010_i686.manylinux_2_17_i686.manylinux2014_i686.whl", hash = "sha256:d01b12eeeb4427d3110de311e1774046ad344f5b1a7403101878976ecd7a10f3", size = 454792, upload-time = "2024-09-04T20:44:32.01Z" },
    { url = "https://files.pythonhosted.org/packages/75/b2/fbaec7c4455c604e29388d55599b99ebcc250a60050610fadde58932b7ee/cffi-1.17.1-cp313-cp313-manylinux_2_17_aarch64.manylinux2014_aarch64.whl", hash = "sha256:706510fe141c86a69c8ddc029c7910003a17353970cff3b904ff0686a5927683", size = 478893, upload-time = "2024-09-04T20:44:33.606Z" },
    { url = "https://files.pythonhosted.org/packages/4f/b7/6e4a2162178bf1935c336d4da8a9352cccab4d3a5d7914065490f08c0690/cffi-1.17.1-cp313-cp313-manylinux_2_17_ppc64le.manylinux2014_ppc64le.whl", hash = "sha256:de55b766c7aa2e2a3092c51e0483d700341182f08e67c63630d5b6f200bb28e5", size = 485810, upload-time = "2024-09-04T20:44:35.191Z" },
    { url = "https://files.pythonhosted.org/packages/c7/8a/1d0e4a9c26e54746dc08c2c6c037889124d4f59dffd853a659fa545f1b40/cffi-1.17.1-cp313-cp313-manylinux_2_17_s390x.manylinux2014_s390x.whl", hash = "sha256:c59d6e989d07460165cc5ad3c61f9fd8f1b4796eacbd81cee78957842b834af4", size = 471200, upload-time = "2024-09-04T20:44:36.743Z" },
    { url = "https://files.pythonhosted.org/packages/26/9f/1aab65a6c0db35f43c4d1b4f580e8df53914310afc10ae0397d29d697af4/cffi-1.17.1-cp313-cp313-manylinux_2_17_x86_64.manylinux2014_x86_64.whl", hash = "sha256:dd398dbc6773384a17fe0d3e7eeb8d1a21c2200473ee6806bb5e6a8e62bb73dd", size = 479447, upload-time = "2024-09-04T20:44:38.492Z" },
    { url = "https://files.pythonhosted.org/packages/5f/e4/fb8b3dd8dc0e98edf1135ff067ae070bb32ef9d509d6cb0f538cd6f7483f/cffi-1.17.1-cp313-cp313-musllinux_1_1_aarch64.whl", hash = "sha256:3edc8d958eb099c634dace3c7e16560ae474aa3803a5df240542b305d14e14ed", size = 484358, upload-time = "2024-09-04T20:44:40.046Z" },
    { url = "https://files.pythonhosted.org/packages/f1/47/d7145bf2dc04684935d57d67dff9d6d795b2ba2796806bb109864be3a151/cffi-1.17.1-cp313-cp313-musllinux_1_1_x86_64.whl", hash = "sha256:72e72408cad3d5419375fc87d289076ee319835bdfa2caad331e377589aebba9", size = 488469, upload-time = "2024-09-04T20:44:41.616Z" },
    { url = "https://files.pythonhosted.org/packages/bf/ee/f94057fa6426481d663b88637a9a10e859e492c73d0384514a17d78ee205/cffi-1.17.1-cp313-cp313-win32.whl", hash = "sha256:e03eab0a8677fa80d646b5ddece1cbeaf556c313dcfac435ba11f107ba117b5d", size = 172475, upload-time = "2024-09-04T20:44:43.733Z" },
    { url = "https://files.pythonhosted.org/packages/7c/fc/6a8cb64e5f0324877d503c854da15d76c1e50eb722e320b15345c4d0c6de/cffi-1.17.1-cp313-cp313-win_amd64.whl", hash = "sha256:f6a16c31041f09ead72d69f583767292f750d24913dadacf5756b966aacb3f1a", size = 182009, upload-time = "2024-09-04T20:44:45.309Z" },
]

[[package]]
name = "cfgv"
version = "3.4.0"
source = { registry = "https://pypi.org/simple" }
sdist = { url = "https://files.pythonhosted.org/packages/11/74/539e56497d9bd1d484fd863dd69cbbfa653cd2aa27abfe35653494d85e94/cfgv-3.4.0.tar.gz", hash = "sha256:e52591d4c5f5dead8e0f673fb16db7949d2cfb3f7da4582893288f0ded8fe560", size = 7114, upload-time = "2023-08-12T20:38:17.776Z" }
wheels = [
    { url = "https://files.pythonhosted.org/packages/c5/55/51844dd50c4fc7a33b653bfaba4c2456f06955289ca770a5dbd5fd267374/cfgv-3.4.0-py2.py3-none-any.whl", hash = "sha256:b7265b1f29fd3316bfcd2b330d63d024f2bfd8bcb8b0272f8e19a504856c48f9", size = 7249, upload-time = "2023-08-12T20:38:16.269Z" },
]

[[package]]
name = "charset-normalizer"
version = "3.4.3"
source = { registry = "https://pypi.org/simple" }
sdist = { url = "https://files.pythonhosted.org/packages/83/2d/5fd176ceb9b2fc619e63405525573493ca23441330fcdaee6bef9460e924/charset_normalizer-3.4.3.tar.gz", hash = "sha256:6fce4b8500244f6fcb71465d4a4930d132ba9ab8e71a7859e6a5d59851068d14", size = 122371, upload-time = "2025-08-09T07:57:28.46Z" }
wheels = [
    { url = "https://files.pythonhosted.org/packages/65/ca/2135ac97709b400c7654b4b764daf5c5567c2da45a30cdd20f9eefe2d658/charset_normalizer-3.4.3-cp313-cp313-macosx_10_13_universal2.whl", hash = "sha256:14c2a87c65b351109f6abfc424cab3927b3bdece6f706e4d12faaf3d52ee5efe", size = 205326, upload-time = "2025-08-09T07:56:24.721Z" },
    { url = "https://files.pythonhosted.org/packages/71/11/98a04c3c97dd34e49c7d247083af03645ca3730809a5509443f3c37f7c99/charset_normalizer-3.4.3-cp313-cp313-manylinux2014_aarch64.manylinux_2_17_aarch64.manylinux_2_28_aarch64.whl", hash = "sha256:41d1fc408ff5fdfb910200ec0e74abc40387bccb3252f3f27c0676731df2b2c8", size = 146008, upload-time = "2025-08-09T07:56:26.004Z" },
    { url = "https://files.pythonhosted.org/packages/60/f5/4659a4cb3c4ec146bec80c32d8bb16033752574c20b1252ee842a95d1a1e/charset_normalizer-3.4.3-cp313-cp313-manylinux2014_ppc64le.manylinux_2_17_ppc64le.manylinux_2_28_ppc64le.whl", hash = "sha256:1bb60174149316da1c35fa5233681f7c0f9f514509b8e399ab70fea5f17e45c9", size = 159196, upload-time = "2025-08-09T07:56:27.25Z" },
    { url = "https://files.pythonhosted.org/packages/86/9e/f552f7a00611f168b9a5865a1414179b2c6de8235a4fa40189f6f79a1753/charset_normalizer-3.4.3-cp313-cp313-manylinux2014_s390x.manylinux_2_17_s390x.manylinux_2_28_s390x.whl", hash = "sha256:30d006f98569de3459c2fc1f2acde170b7b2bd265dc1943e87e1a4efe1b67c31", size = 156819, upload-time = "2025-08-09T07:56:28.515Z" },
    { url = "https://files.pythonhosted.org/packages/7e/95/42aa2156235cbc8fa61208aded06ef46111c4d3f0de233107b3f38631803/charset_normalizer-3.4.3-cp313-cp313-manylinux2014_x86_64.manylinux_2_17_x86_64.manylinux_2_28_x86_64.whl", hash = "sha256:416175faf02e4b0810f1f38bcb54682878a4af94059a1cd63b8747244420801f", size = 151350, upload-time = "2025-08-09T07:56:29.716Z" },
    { url = "https://files.pythonhosted.org/packages/c2/a9/3865b02c56f300a6f94fc631ef54f0a8a29da74fb45a773dfd3dcd380af7/charset_normalizer-3.4.3-cp313-cp313-musllinux_1_2_aarch64.whl", hash = "sha256:6aab0f181c486f973bc7262a97f5aca3ee7e1437011ef0c2ec04b5a11d16c927", size = 148644, upload-time = "2025-08-09T07:56:30.984Z" },
    { url = "https://files.pythonhosted.org/packages/77/d9/cbcf1a2a5c7d7856f11e7ac2d782aec12bdfea60d104e60e0aa1c97849dc/charset_normalizer-3.4.3-cp313-cp313-musllinux_1_2_ppc64le.whl", hash = "sha256:fdabf8315679312cfa71302f9bd509ded4f2f263fb5b765cf1433b39106c3cc9", size = 160468, upload-time = "2025-08-09T07:56:32.252Z" },
    { url = "https://files.pythonhosted.org/packages/f6/42/6f45efee8697b89fda4d50580f292b8f7f9306cb2971d4b53f8914e4d890/charset_normalizer-3.4.3-cp313-cp313-musllinux_1_2_s390x.whl", hash = "sha256:bd28b817ea8c70215401f657edef3a8aa83c29d447fb0b622c35403780ba11d5", size = 158187, upload-time = "2025-08-09T07:56:33.481Z" },
    { url = "https://files.pythonhosted.org/packages/70/99/f1c3bdcfaa9c45b3ce96f70b14f070411366fa19549c1d4832c935d8e2c3/charset_normalizer-3.4.3-cp313-cp313-musllinux_1_2_x86_64.whl", hash = "sha256:18343b2d246dc6761a249ba1fb13f9ee9a2bcd95decc767319506056ea4ad4dc", size = 152699, upload-time = "2025-08-09T07:56:34.739Z" },
    { url = "https://files.pythonhosted.org/packages/a3/ad/b0081f2f99a4b194bcbb1934ef3b12aa4d9702ced80a37026b7607c72e58/charset_normalizer-3.4.3-cp313-cp313-win32.whl", hash = "sha256:6fb70de56f1859a3f71261cbe41005f56a7842cc348d3aeb26237560bfa5e0ce", size = 99580, upload-time = "2025-08-09T07:56:35.981Z" },
    { url = "https://files.pythonhosted.org/packages/9a/8f/ae790790c7b64f925e5c953b924aaa42a243fb778fed9e41f147b2a5715a/charset_normalizer-3.4.3-cp313-cp313-win_amd64.whl", hash = "sha256:cf1ebb7d78e1ad8ec2a8c4732c7be2e736f6e5123a4146c5b89c9d1f585f8cef", size = 107366, upload-time = "2025-08-09T07:56:37.339Z" },
    { url = "https://files.pythonhosted.org/packages/8a/1f/f041989e93b001bc4e44bb1669ccdcf54d3f00e628229a85b08d330615c5/charset_normalizer-3.4.3-py3-none-any.whl", hash = "sha256:ce571ab16d890d23b5c278547ba694193a45011ff86a9162a71307ed9f86759a", size = 53175, upload-time = "2025-08-09T07:57:26.864Z" },
]

[[package]]
name = "click"
version = "8.2.1"
source = { registry = "https://pypi.org/simple" }
dependencies = [
    { name = "colorama", marker = "sys_platform == 'win32'" },
]
sdist = { url = "https://files.pythonhosted.org/packages/60/6c/8ca2efa64cf75a977a0d7fac081354553ebe483345c734fb6b6515d96bbc/click-8.2.1.tar.gz", hash = "sha256:27c491cc05d968d271d5a1db13e3b5a184636d9d930f148c50b038f0d0646202", size = 286342, upload-time = "2025-05-20T23:19:49.832Z" }
wheels = [
    { url = "https://files.pythonhosted.org/packages/85/32/10bb5764d90a8eee674e9dc6f4db6a0ab47c8c4d0d83c27f7c39ac415a4d/click-8.2.1-py3-none-any.whl", hash = "sha256:61a3265b914e850b85317d0b3109c7f8cd35a670f963866005d6ef1d5175a12b", size = 102215, upload-time = "2025-05-20T23:19:47.796Z" },
]

[[package]]
name = "click-didyoumean"
version = "0.3.1"
source = { registry = "https://pypi.org/simple" }
dependencies = [
    { name = "click" },
]
sdist = { url = "https://files.pythonhosted.org/packages/30/ce/217289b77c590ea1e7c24242d9ddd6e249e52c795ff10fac2c50062c48cb/click_didyoumean-0.3.1.tar.gz", hash = "sha256:4f82fdff0dbe64ef8ab2279bd6aa3f6a99c3b28c05aa09cbfc07c9d7fbb5a463", size = 3089, upload-time = "2024-03-24T08:22:07.499Z" }
wheels = [
    { url = "https://files.pythonhosted.org/packages/1b/5b/974430b5ffdb7a4f1941d13d83c64a0395114503cc357c6b9ae4ce5047ed/click_didyoumean-0.3.1-py3-none-any.whl", hash = "sha256:5c4bb6007cfea5f2fd6583a2fb6701a22a41eb98957e63d0fac41c10e7c3117c", size = 3631, upload-time = "2024-03-24T08:22:06.356Z" },
]

[[package]]
name = "click-plugins"
version = "1.1.1.2"
source = { registry = "https://pypi.org/simple" }
dependencies = [
    { name = "click" },
]
sdist = { url = "https://files.pythonhosted.org/packages/c3/a4/34847b59150da33690a36da3681d6bbc2ec14ee9a846bc30a6746e5984e4/click_plugins-1.1.1.2.tar.gz", hash = "sha256:d7af3984a99d243c131aa1a828331e7630f4a88a9741fd05c927b204bcf92261", size = 8343, upload-time = "2025-06-25T00:47:37.555Z" }
wheels = [
    { url = "https://files.pythonhosted.org/packages/3d/9a/2abecb28ae875e39c8cad711eb1186d8d14eab564705325e77e4e6ab9ae5/click_plugins-1.1.1.2-py2.py3-none-any.whl", hash = "sha256:008d65743833ffc1f5417bf0e78e8d2c23aab04d9745ba817bd3e71b0feb6aa6", size = 11051, upload-time = "2025-06-25T00:47:36.731Z" },
]

[[package]]
name = "click-repl"
version = "0.3.0"
source = { registry = "https://pypi.org/simple" }
dependencies = [
    { name = "click" },
    { name = "prompt-toolkit" },
]
sdist = { url = "https://files.pythonhosted.org/packages/cb/a2/57f4ac79838cfae6912f997b4d1a64a858fb0c86d7fcaae6f7b58d267fca/click-repl-0.3.0.tar.gz", hash = "sha256:17849c23dba3d667247dc4defe1757fff98694e90fe37474f3feebb69ced26a9", size = 10449, upload-time = "2023-06-15T12:43:51.141Z" }
wheels = [
    { url = "https://files.pythonhosted.org/packages/52/40/9d857001228658f0d59e97ebd4c346fe73e138c6de1bce61dc568a57c7f8/click_repl-0.3.0-py3-none-any.whl", hash = "sha256:fb7e06deb8da8de86180a33a9da97ac316751c094c6899382da7feeeeb51b812", size = 10289, upload-time = "2023-06-15T12:43:48.626Z" },
]

[[package]]
name = "cloudpickle"
version = "3.1.1"
source = { registry = "https://pypi.org/simple" }
sdist = { url = "https://files.pythonhosted.org/packages/52/39/069100b84d7418bc358d81669d5748efb14b9cceacd2f9c75f550424132f/cloudpickle-3.1.1.tar.gz", hash = "sha256:b216fa8ae4019d5482a8ac3c95d8f6346115d8835911fd4aefd1a445e4242c64", size = 22113, upload-time = "2025-01-14T17:02:05.085Z" }
wheels = [
    { url = "https://files.pythonhosted.org/packages/7e/e8/64c37fadfc2816a7701fa8a6ed8d87327c7d54eacfbfb6edab14a2f2be75/cloudpickle-3.1.1-py3-none-any.whl", hash = "sha256:c8c5a44295039331ee9dad40ba100a9c7297b6f988e50e87ccdf3765a668350e", size = 20992, upload-time = "2025-01-14T17:02:02.417Z" },
]

[[package]]
name = "colorama"
version = "0.4.6"
source = { registry = "https://pypi.org/simple" }
sdist = { url = "https://files.pythonhosted.org/packages/d8/53/6f443c9a4a8358a93a6792e2acffb9d9d5cb0a5cfd8802644b7b1c9a02e4/colorama-0.4.6.tar.gz", hash = "sha256:08695f5cb7ed6e0531a20572697297273c47b8cae5a63ffc6d6ed5c201be6e44", size = 27697, upload-time = "2022-10-25T02:36:22.414Z" }
wheels = [
    { url = "https://files.pythonhosted.org/packages/d1/d6/3965ed04c63042e047cb6a3e6ed1a63a35087b6a609aa3a15ed8ac56c221/colorama-0.4.6-py2.py3-none-any.whl", hash = "sha256:4f1d9991f5acc0ca119f9d443620b77f9d6b33703e51011c16baf57afb285fc6", size = 25335, upload-time = "2022-10-25T02:36:20.889Z" },
]

[[package]]
name = "configobj"
version = "5.0.9"
source = { registry = "https://pypi.org/simple" }
sdist = { url = "https://files.pythonhosted.org/packages/f5/c4/c7f9e41bc2e5f8eeae4a08a01c91b2aea3dfab40a3e14b25e87e7db8d501/configobj-5.0.9.tar.gz", hash = "sha256:03c881bbf23aa07bccf1b837005975993c4ab4427ba57f959afdd9d1a2386848", size = 101518, upload-time = "2024-09-21T12:47:46.315Z" }
wheels = [
    { url = "https://files.pythonhosted.org/packages/a6/c4/0679472c60052c27efa612b4cd3ddd2a23e885dcdc73461781d2c802d39e/configobj-5.0.9-py2.py3-none-any.whl", hash = "sha256:1ba10c5b6ee16229c79a05047aeda2b55eb4e80d7c7d8ecf17ec1ca600c79882", size = 35615, upload-time = "2024-11-26T14:03:32.972Z" },
]

[[package]]
name = "contourpy"
version = "1.3.3"
source = { registry = "https://pypi.org/simple" }
dependencies = [
    { name = "numpy" },
]
sdist = { url = "https://files.pythonhosted.org/packages/58/01/1253e6698a07380cd31a736d248a3f2a50a7c88779a1813da27503cadc2a/contourpy-1.3.3.tar.gz", hash = "sha256:083e12155b210502d0bca491432bb04d56dc3432f95a979b429f2848c3dbe880", size = 13466174, upload-time = "2025-07-26T12:03:12.549Z" }
wheels = [
    { url = "https://files.pythonhosted.org/packages/68/35/0167aad910bbdb9599272bd96d01a9ec6852f36b9455cf2ca67bd4cc2d23/contourpy-1.3.3-cp313-cp313-macosx_10_13_x86_64.whl", hash = "sha256:177fb367556747a686509d6fef71d221a4b198a3905fe824430e5ea0fda54eb5", size = 293257, upload-time = "2025-07-26T12:01:39.367Z" },
    { url = "https://files.pythonhosted.org/packages/96/e4/7adcd9c8362745b2210728f209bfbcf7d91ba868a2c5f40d8b58f54c509b/contourpy-1.3.3-cp313-cp313-macosx_11_0_arm64.whl", hash = "sha256:d002b6f00d73d69333dac9d0b8d5e84d9724ff9ef044fd63c5986e62b7c9e1b1", size = 274034, upload-time = "2025-07-26T12:01:40.645Z" },
    { url = "https://files.pythonhosted.org/packages/73/23/90e31ceeed1de63058a02cb04b12f2de4b40e3bef5e082a7c18d9c8ae281/contourpy-1.3.3-cp313-cp313-manylinux_2_26_aarch64.manylinux_2_28_aarch64.whl", hash = "sha256:348ac1f5d4f1d66d3322420f01d42e43122f43616e0f194fc1c9f5d830c5b286", size = 334672, upload-time = "2025-07-26T12:01:41.942Z" },
    { url = "https://files.pythonhosted.org/packages/ed/93/b43d8acbe67392e659e1d984700e79eb67e2acb2bd7f62012b583a7f1b55/contourpy-1.3.3-cp313-cp313-manylinux_2_26_ppc64le.manylinux_2_28_ppc64le.whl", hash = "sha256:655456777ff65c2c548b7c454af9c6f33f16c8884f11083244b5819cc214f1b5", size = 381234, upload-time = "2025-07-26T12:01:43.499Z" },
    { url = "https://files.pythonhosted.org/packages/46/3b/bec82a3ea06f66711520f75a40c8fc0b113b2a75edb36aa633eb11c4f50f/contourpy-1.3.3-cp313-cp313-manylinux_2_26_s390x.manylinux_2_28_s390x.whl", hash = "sha256:644a6853d15b2512d67881586bd03f462c7ab755db95f16f14d7e238f2852c67", size = 385169, upload-time = "2025-07-26T12:01:45.219Z" },
    { url = "https://files.pythonhosted.org/packages/4b/32/e0f13a1c5b0f8572d0ec6ae2f6c677b7991fafd95da523159c19eff0696a/contourpy-1.3.3-cp313-cp313-manylinux_2_27_x86_64.manylinux_2_28_x86_64.whl", hash = "sha256:4debd64f124ca62069f313a9cb86656ff087786016d76927ae2cf37846b006c9", size = 362859, upload-time = "2025-07-26T12:01:46.519Z" },
    { url = "https://files.pythonhosted.org/packages/33/71/e2a7945b7de4e58af42d708a219f3b2f4cff7386e6b6ab0a0fa0033c49a9/contourpy-1.3.3-cp313-cp313-musllinux_1_2_aarch64.whl", hash = "sha256:a15459b0f4615b00bbd1e91f1b9e19b7e63aea7483d03d804186f278c0af2659", size = 1332062, upload-time = "2025-07-26T12:01:48.964Z" },
    { url = "https://files.pythonhosted.org/packages/12/fc/4e87ac754220ccc0e807284f88e943d6d43b43843614f0a8afa469801db0/contourpy-1.3.3-cp313-cp313-musllinux_1_2_x86_64.whl", hash = "sha256:ca0fdcd73925568ca027e0b17ab07aad764be4706d0a925b89227e447d9737b7", size = 1403932, upload-time = "2025-07-26T12:01:51.979Z" },
    { url = "https://files.pythonhosted.org/packages/a6/2e/adc197a37443f934594112222ac1aa7dc9a98faf9c3842884df9a9d8751d/contourpy-1.3.3-cp313-cp313-win32.whl", hash = "sha256:b20c7c9a3bf701366556e1b1984ed2d0cedf999903c51311417cf5f591d8c78d", size = 185024, upload-time = "2025-07-26T12:01:53.245Z" },
    { url = "https://files.pythonhosted.org/packages/18/0b/0098c214843213759692cc638fce7de5c289200a830e5035d1791d7a2338/contourpy-1.3.3-cp313-cp313-win_amd64.whl", hash = "sha256:1cadd8b8969f060ba45ed7c1b714fe69185812ab43bd6b86a9123fe8f99c3263", size = 226578, upload-time = "2025-07-26T12:01:54.422Z" },
    { url = "https://files.pythonhosted.org/packages/8a/9a/2f6024a0c5995243cd63afdeb3651c984f0d2bc727fd98066d40e141ad73/contourpy-1.3.3-cp313-cp313-win_arm64.whl", hash = "sha256:fd914713266421b7536de2bfa8181aa8c699432b6763a0ea64195ebe28bff6a9", size = 193524, upload-time = "2025-07-26T12:01:55.73Z" },
    { url = "https://files.pythonhosted.org/packages/c0/b3/f8a1a86bd3298513f500e5b1f5fd92b69896449f6cab6a146a5d52715479/contourpy-1.3.3-cp313-cp313t-macosx_10_13_x86_64.whl", hash = "sha256:88df9880d507169449d434c293467418b9f6cbe82edd19284aa0409e7fdb933d", size = 306730, upload-time = "2025-07-26T12:01:57.051Z" },
    { url = "https://files.pythonhosted.org/packages/3f/11/4780db94ae62fc0c2053909b65dc3246bd7cecfc4f8a20d957ad43aa4ad8/contourpy-1.3.3-cp313-cp313t-macosx_11_0_arm64.whl", hash = "sha256:d06bb1f751ba5d417047db62bca3c8fde202b8c11fb50742ab3ab962c81e8216", size = 287897, upload-time = "2025-07-26T12:01:58.663Z" },
    { url = "https://files.pythonhosted.org/packages/ae/15/e59f5f3ffdd6f3d4daa3e47114c53daabcb18574a26c21f03dc9e4e42ff0/contourpy-1.3.3-cp313-cp313t-manylinux_2_26_aarch64.manylinux_2_28_aarch64.whl", hash = "sha256:e4e6b05a45525357e382909a4c1600444e2a45b4795163d3b22669285591c1ae", size = 326751, upload-time = "2025-07-26T12:02:00.343Z" },
    { url = "https://files.pythonhosted.org/packages/0f/81/03b45cfad088e4770b1dcf72ea78d3802d04200009fb364d18a493857210/contourpy-1.3.3-cp313-cp313t-manylinux_2_26_ppc64le.manylinux_2_28_ppc64le.whl", hash = "sha256:ab3074b48c4e2cf1a960e6bbeb7f04566bf36b1861d5c9d4d8ac04b82e38ba20", size = 375486, upload-time = "2025-07-26T12:02:02.128Z" },
    { url = "https://files.pythonhosted.org/packages/0c/ba/49923366492ffbdd4486e970d421b289a670ae8cf539c1ea9a09822b371a/contourpy-1.3.3-cp313-cp313t-manylinux_2_26_s390x.manylinux_2_28_s390x.whl", hash = "sha256:6c3d53c796f8647d6deb1abe867daeb66dcc8a97e8455efa729516b997b8ed99", size = 388106, upload-time = "2025-07-26T12:02:03.615Z" },
    { url = "https://files.pythonhosted.org/packages/9f/52/5b00ea89525f8f143651f9f03a0df371d3cbd2fccd21ca9b768c7a6500c2/contourpy-1.3.3-cp313-cp313t-manylinux_2_27_x86_64.manylinux_2_28_x86_64.whl", hash = "sha256:50ed930df7289ff2a8d7afeb9603f8289e5704755c7e5c3bbd929c90c817164b", size = 352548, upload-time = "2025-07-26T12:02:05.165Z" },
    { url = "https://files.pythonhosted.org/packages/32/1d/a209ec1a3a3452d490f6b14dd92e72280c99ae3d1e73da74f8277d4ee08f/contourpy-1.3.3-cp313-cp313t-musllinux_1_2_aarch64.whl", hash = "sha256:4feffb6537d64b84877da813a5c30f1422ea5739566abf0bd18065ac040e120a", size = 1322297, upload-time = "2025-07-26T12:02:07.379Z" },
    { url = "https://files.pythonhosted.org/packages/bc/9e/46f0e8ebdd884ca0e8877e46a3f4e633f6c9c8c4f3f6e72be3fe075994aa/contourpy-1.3.3-cp313-cp313t-musllinux_1_2_x86_64.whl", hash = "sha256:2b7e9480ffe2b0cd2e787e4df64270e3a0440d9db8dc823312e2c940c167df7e", size = 1391023, upload-time = "2025-07-26T12:02:10.171Z" },
    { url = "https://files.pythonhosted.org/packages/b9/70/f308384a3ae9cd2209e0849f33c913f658d3326900d0ff5d378d6a1422d2/contourpy-1.3.3-cp313-cp313t-win32.whl", hash = "sha256:283edd842a01e3dcd435b1c5116798d661378d83d36d337b8dde1d16a5fc9ba3", size = 196157, upload-time = "2025-07-26T12:02:11.488Z" },
    { url = "https://files.pythonhosted.org/packages/b2/dd/880f890a6663b84d9e34a6f88cded89d78f0091e0045a284427cb6b18521/contourpy-1.3.3-cp313-cp313t-win_amd64.whl", hash = "sha256:87acf5963fc2b34825e5b6b048f40e3635dd547f590b04d2ab317c2619ef7ae8", size = 240570, upload-time = "2025-07-26T12:02:12.754Z" },
    { url = "https://files.pythonhosted.org/packages/80/99/2adc7d8ffead633234817ef8e9a87115c8a11927a94478f6bb3d3f4d4f7d/contourpy-1.3.3-cp313-cp313t-win_arm64.whl", hash = "sha256:3c30273eb2a55024ff31ba7d052dde990d7d8e5450f4bbb6e913558b3d6c2301", size = 199713, upload-time = "2025-07-26T12:02:14.4Z" },
]

[[package]]
name = "cow-detect"
version = "0.0.1"
source = { editable = "." }
dependencies = [
    { name = "boto3" },
    { name = "loguru" },
<<<<<<< HEAD
    { name = "pycocotools" },
=======
    { name = "pillow" },
>>>>>>> ce55c9be
    { name = "pydantic" },
    { name = "requests" },
    { name = "streamlit" },
    { name = "typer" },
]

[package.dev-dependencies]
dev = [
    { name = "dvc" },
    { name = "dvc-s3" },
    { name = "fastapi" },
    { name = "marimo" },
    { name = "mlflow" },
    { name = "mypy" },
    { name = "poethepoet" },
    { name = "pre-commit" },
    { name = "ruff" },
    { name = "tqdm" },
    { name = "types-pyyaml" },
    { name = "types-tqdm" },
]
torch-train = [
    { name = "mlflow" },
    { name = "pillow" },
    { name = "pycocotools" },
    { name = "torch" },
    { name = "torchmetrics" },
    { name = "torchvision" },
    { name = "transformers" },
]

[package.metadata]
requires-dist = [
    { name = "boto3", specifier = ">=1.39.11" },
    { name = "loguru" },
<<<<<<< HEAD
    { name = "pycocotools", specifier = ">=2.0.10" },
=======
    { name = "pillow", specifier = ">=11.3.0" },
>>>>>>> ce55c9be
    { name = "pydantic" },
    { name = "requests", specifier = ">=2.32.5" },
    { name = "streamlit", specifier = ">=1.49.1" },
    { name = "typer" },
]

[package.metadata.requires-dev]
dev = [
    { name = "dvc" },
    { name = "dvc-s3" },
    { name = "fastapi", specifier = ">=0.116.1" },
    { name = "marimo" },
    { name = "mlflow", specifier = ">=3.3.2" },
    { name = "mypy" },
    { name = "poethepoet" },
    { name = "pre-commit" },
    { name = "ruff" },
    { name = "tqdm" },
    { name = "types-pyyaml" },
    { name = "types-tqdm" },
]
torch-train = [
    { name = "mlflow" },
    { name = "pillow", specifier = ">=10" },
    { name = "pycocotools", specifier = ">=2.0.10" },
    { name = "torch", specifier = "~=2.7.1" },
    { name = "torchmetrics", specifier = ">=1.8.2" },
    { name = "torchvision" },
    { name = "transformers", specifier = ">=4.55.4" },
]

[[package]]
name = "cryptography"
version = "45.0.6"
source = { registry = "https://pypi.org/simple" }
dependencies = [
    { name = "cffi", marker = "platform_python_implementation != 'PyPy'" },
]
sdist = { url = "https://files.pythonhosted.org/packages/d6/0d/d13399c94234ee8f3df384819dc67e0c5ce215fb751d567a55a1f4b028c7/cryptography-45.0.6.tar.gz", hash = "sha256:5c966c732cf6e4a276ce83b6e4c729edda2df6929083a952cc7da973c539c719", size = 744949, upload-time = "2025-08-05T23:59:27.93Z" }
wheels = [
    { url = "https://files.pythonhosted.org/packages/8c/29/2793d178d0eda1ca4a09a7c4e09a5185e75738cc6d526433e8663b460ea6/cryptography-45.0.6-cp311-abi3-macosx_10_9_universal2.whl", hash = "sha256:048e7ad9e08cf4c0ab07ff7f36cc3115924e22e2266e034450a890d9e312dd74", size = 7042702, upload-time = "2025-08-05T23:58:23.464Z" },
    { url = "https://files.pythonhosted.org/packages/b3/b6/cabd07410f222f32c8d55486c464f432808abaa1f12af9afcbe8f2f19030/cryptography-45.0.6-cp311-abi3-manylinux2014_aarch64.manylinux_2_17_aarch64.whl", hash = "sha256:44647c5d796f5fc042bbc6d61307d04bf29bccb74d188f18051b635f20a9c75f", size = 4206483, upload-time = "2025-08-05T23:58:27.132Z" },
    { url = "https://files.pythonhosted.org/packages/8b/9e/f9c7d36a38b1cfeb1cc74849aabe9bf817990f7603ff6eb485e0d70e0b27/cryptography-45.0.6-cp311-abi3-manylinux2014_x86_64.manylinux_2_17_x86_64.whl", hash = "sha256:e40b80ecf35ec265c452eea0ba94c9587ca763e739b8e559c128d23bff7ebbbf", size = 4429679, upload-time = "2025-08-05T23:58:29.152Z" },
    { url = "https://files.pythonhosted.org/packages/9c/2a/4434c17eb32ef30b254b9e8b9830cee4e516f08b47fdd291c5b1255b8101/cryptography-45.0.6-cp311-abi3-manylinux_2_28_aarch64.whl", hash = "sha256:00e8724bdad672d75e6f069b27970883179bd472cd24a63f6e620ca7e41cc0c5", size = 4210553, upload-time = "2025-08-05T23:58:30.596Z" },
    { url = "https://files.pythonhosted.org/packages/ef/1d/09a5df8e0c4b7970f5d1f3aff1b640df6d4be28a64cae970d56c6cf1c772/cryptography-45.0.6-cp311-abi3-manylinux_2_28_armv7l.manylinux_2_31_armv7l.whl", hash = "sha256:7a3085d1b319d35296176af31c90338eeb2ddac8104661df79f80e1d9787b8b2", size = 3894499, upload-time = "2025-08-05T23:58:32.03Z" },
    { url = "https://files.pythonhosted.org/packages/79/62/120842ab20d9150a9d3a6bdc07fe2870384e82f5266d41c53b08a3a96b34/cryptography-45.0.6-cp311-abi3-manylinux_2_28_x86_64.whl", hash = "sha256:1b7fa6a1c1188c7ee32e47590d16a5a0646270921f8020efc9a511648e1b2e08", size = 4458484, upload-time = "2025-08-05T23:58:33.526Z" },
    { url = "https://files.pythonhosted.org/packages/fd/80/1bc3634d45ddfed0871bfba52cf8f1ad724761662a0c792b97a951fb1b30/cryptography-45.0.6-cp311-abi3-manylinux_2_34_aarch64.whl", hash = "sha256:275ba5cc0d9e320cd70f8e7b96d9e59903c815ca579ab96c1e37278d231fc402", size = 4210281, upload-time = "2025-08-05T23:58:35.445Z" },
    { url = "https://files.pythonhosted.org/packages/7d/fe/ffb12c2d83d0ee625f124880a1f023b5878f79da92e64c37962bbbe35f3f/cryptography-45.0.6-cp311-abi3-manylinux_2_34_x86_64.whl", hash = "sha256:f4028f29a9f38a2025abedb2e409973709c660d44319c61762202206ed577c42", size = 4456890, upload-time = "2025-08-05T23:58:36.923Z" },
    { url = "https://files.pythonhosted.org/packages/8c/8e/b3f3fe0dc82c77a0deb5f493b23311e09193f2268b77196ec0f7a36e3f3e/cryptography-45.0.6-cp311-abi3-musllinux_1_2_aarch64.whl", hash = "sha256:ee411a1b977f40bd075392c80c10b58025ee5c6b47a822a33c1198598a7a5f05", size = 4333247, upload-time = "2025-08-05T23:58:38.781Z" },
    { url = "https://files.pythonhosted.org/packages/b3/a6/c3ef2ab9e334da27a1d7b56af4a2417d77e7806b2e0f90d6267ce120d2e4/cryptography-45.0.6-cp311-abi3-musllinux_1_2_x86_64.whl", hash = "sha256:e2a21a8eda2d86bb604934b6b37691585bd095c1f788530c1fcefc53a82b3453", size = 4565045, upload-time = "2025-08-05T23:58:40.415Z" },
    { url = "https://files.pythonhosted.org/packages/31/c3/77722446b13fa71dddd820a5faab4ce6db49e7e0bf8312ef4192a3f78e2f/cryptography-45.0.6-cp311-abi3-win32.whl", hash = "sha256:d063341378d7ee9c91f9d23b431a3502fc8bfacd54ef0a27baa72a0843b29159", size = 2928923, upload-time = "2025-08-05T23:58:41.919Z" },
    { url = "https://files.pythonhosted.org/packages/38/63/a025c3225188a811b82932a4dcc8457a26c3729d81578ccecbcce2cb784e/cryptography-45.0.6-cp311-abi3-win_amd64.whl", hash = "sha256:833dc32dfc1e39b7376a87b9a6a4288a10aae234631268486558920029b086ec", size = 3403805, upload-time = "2025-08-05T23:58:43.792Z" },
    { url = "https://files.pythonhosted.org/packages/5b/af/bcfbea93a30809f126d51c074ee0fac5bd9d57d068edf56c2a73abedbea4/cryptography-45.0.6-cp37-abi3-macosx_10_9_universal2.whl", hash = "sha256:3436128a60a5e5490603ab2adbabc8763613f638513ffa7d311c900a8349a2a0", size = 7020111, upload-time = "2025-08-05T23:58:45.316Z" },
    { url = "https://files.pythonhosted.org/packages/98/c6/ea5173689e014f1a8470899cd5beeb358e22bb3cf5a876060f9d1ca78af4/cryptography-45.0.6-cp37-abi3-manylinux2014_aarch64.manylinux_2_17_aarch64.whl", hash = "sha256:0d9ef57b6768d9fa58e92f4947cea96ade1233c0e236db22ba44748ffedca394", size = 4198169, upload-time = "2025-08-05T23:58:47.121Z" },
    { url = "https://files.pythonhosted.org/packages/ba/73/b12995edc0c7e2311ffb57ebd3b351f6b268fed37d93bfc6f9856e01c473/cryptography-45.0.6-cp37-abi3-manylinux2014_x86_64.manylinux_2_17_x86_64.whl", hash = "sha256:ea3c42f2016a5bbf71825537c2ad753f2870191134933196bee408aac397b3d9", size = 4421273, upload-time = "2025-08-05T23:58:48.557Z" },
    { url = "https://files.pythonhosted.org/packages/f7/6e/286894f6f71926bc0da67408c853dd9ba953f662dcb70993a59fd499f111/cryptography-45.0.6-cp37-abi3-manylinux_2_28_aarch64.whl", hash = "sha256:20ae4906a13716139d6d762ceb3e0e7e110f7955f3bc3876e3a07f5daadec5f3", size = 4199211, upload-time = "2025-08-05T23:58:50.139Z" },
    { url = "https://files.pythonhosted.org/packages/de/34/a7f55e39b9623c5cb571d77a6a90387fe557908ffc44f6872f26ca8ae270/cryptography-45.0.6-cp37-abi3-manylinux_2_28_armv7l.manylinux_2_31_armv7l.whl", hash = "sha256:2dac5ec199038b8e131365e2324c03d20e97fe214af051d20c49db129844e8b3", size = 3883732, upload-time = "2025-08-05T23:58:52.253Z" },
    { url = "https://files.pythonhosted.org/packages/f9/b9/c6d32edbcba0cd9f5df90f29ed46a65c4631c4fbe11187feb9169c6ff506/cryptography-45.0.6-cp37-abi3-manylinux_2_28_x86_64.whl", hash = "sha256:18f878a34b90d688982e43f4b700408b478102dd58b3e39de21b5ebf6509c301", size = 4450655, upload-time = "2025-08-05T23:58:53.848Z" },
    { url = "https://files.pythonhosted.org/packages/77/2d/09b097adfdee0227cfd4c699b3375a842080f065bab9014248933497c3f9/cryptography-45.0.6-cp37-abi3-manylinux_2_34_aarch64.whl", hash = "sha256:5bd6020c80c5b2b2242d6c48487d7b85700f5e0038e67b29d706f98440d66eb5", size = 4198956, upload-time = "2025-08-05T23:58:55.209Z" },
    { url = "https://files.pythonhosted.org/packages/55/66/061ec6689207d54effdff535bbdf85cc380d32dd5377173085812565cf38/cryptography-45.0.6-cp37-abi3-manylinux_2_34_x86_64.whl", hash = "sha256:eccddbd986e43014263eda489abbddfbc287af5cddfd690477993dbb31e31016", size = 4449859, upload-time = "2025-08-05T23:58:56.639Z" },
    { url = "https://files.pythonhosted.org/packages/41/ff/e7d5a2ad2d035e5a2af116e1a3adb4d8fcd0be92a18032917a089c6e5028/cryptography-45.0.6-cp37-abi3-musllinux_1_2_aarch64.whl", hash = "sha256:550ae02148206beb722cfe4ef0933f9352bab26b087af00e48fdfb9ade35c5b3", size = 4320254, upload-time = "2025-08-05T23:58:58.833Z" },
    { url = "https://files.pythonhosted.org/packages/82/27/092d311af22095d288f4db89fcaebadfb2f28944f3d790a4cf51fe5ddaeb/cryptography-45.0.6-cp37-abi3-musllinux_1_2_x86_64.whl", hash = "sha256:5b64e668fc3528e77efa51ca70fadcd6610e8ab231e3e06ae2bab3b31c2b8ed9", size = 4554815, upload-time = "2025-08-05T23:59:00.283Z" },
    { url = "https://files.pythonhosted.org/packages/7e/01/aa2f4940262d588a8fdf4edabe4cda45854d00ebc6eaac12568b3a491a16/cryptography-45.0.6-cp37-abi3-win32.whl", hash = "sha256:780c40fb751c7d2b0c6786ceee6b6f871e86e8718a8ff4bc35073ac353c7cd02", size = 2912147, upload-time = "2025-08-05T23:59:01.716Z" },
    { url = "https://files.pythonhosted.org/packages/0a/bc/16e0276078c2de3ceef6b5a34b965f4436215efac45313df90d55f0ba2d2/cryptography-45.0.6-cp37-abi3-win_amd64.whl", hash = "sha256:20d15aed3ee522faac1a39fbfdfee25d17b1284bafd808e1640a74846d7c4d1b", size = 3390459, upload-time = "2025-08-05T23:59:03.358Z" },
]

[[package]]
name = "cycler"
version = "0.12.1"
source = { registry = "https://pypi.org/simple" }
sdist = { url = "https://files.pythonhosted.org/packages/a9/95/a3dbbb5028f35eafb79008e7522a75244477d2838f38cbb722248dabc2a8/cycler-0.12.1.tar.gz", hash = "sha256:88bb128f02ba341da8ef447245a9e138fae777f6a23943da4540077d3601eb1c", size = 7615, upload-time = "2023-10-07T05:32:18.335Z" }
wheels = [
    { url = "https://files.pythonhosted.org/packages/e7/05/c19819d5e3d95294a6f5947fb9b9629efb316b96de511b418c53d245aae6/cycler-0.12.1-py3-none-any.whl", hash = "sha256:85cef7cff222d8644161529808465972e51340599459b8ac3ccbac5a854e0d30", size = 8321, upload-time = "2023-10-07T05:32:16.783Z" },
]

[[package]]
name = "databricks-sdk"
version = "0.64.0"
source = { registry = "https://pypi.org/simple" }
dependencies = [
    { name = "google-auth" },
    { name = "requests" },
]
sdist = { url = "https://files.pythonhosted.org/packages/cf/31/18a655a4382851c897a84c94e547e3a8e1a0f2b51e4ee74227c982a53943/databricks_sdk-0.64.0.tar.gz", hash = "sha256:e21cce45bb4f1254ad5d22ea77fc30484378beb54b5b42db098d1f975c813e81", size = 746326, upload-time = "2025-08-20T11:47:22.469Z" }
wheels = [
    { url = "https://files.pythonhosted.org/packages/21/70/734d3b559e72c4231531c77685f204d8c14202ada640c4f16229a6456b57/databricks_sdk-0.64.0-py3-none-any.whl", hash = "sha256:3efb2a739deda3186d0380ad6ced7d4811ced7adcaf61cbf0f897eab52974a17", size = 703407, upload-time = "2025-08-20T11:47:20.509Z" },
]

[[package]]
name = "dictdiffer"
version = "0.9.0"
source = { registry = "https://pypi.org/simple" }
sdist = { url = "https://files.pythonhosted.org/packages/61/7b/35cbccb7effc5d7e40f4c55e2b79399e1853041997fcda15c9ff160abba0/dictdiffer-0.9.0.tar.gz", hash = "sha256:17bacf5fbfe613ccf1b6d512bd766e6b21fb798822a133aa86098b8ac9997578", size = 31513, upload-time = "2021-07-22T13:24:29.276Z" }
wheels = [
    { url = "https://files.pythonhosted.org/packages/47/ef/4cb333825d10317a36a1154341ba37e6e9c087bac99c1990ef07ffdb376f/dictdiffer-0.9.0-py2.py3-none-any.whl", hash = "sha256:442bfc693cfcadaf46674575d2eba1c53b42f5e404218ca2c2ff549f2df56595", size = 16754, upload-time = "2021-07-22T13:24:26.783Z" },
]

[[package]]
name = "diskcache"
version = "5.6.3"
source = { registry = "https://pypi.org/simple" }
sdist = { url = "https://files.pythonhosted.org/packages/3f/21/1c1ffc1a039ddcc459db43cc108658f32c57d271d7289a2794e401d0fdb6/diskcache-5.6.3.tar.gz", hash = "sha256:2c3a3fa2743d8535d832ec61c2054a1641f41775aa7c556758a109941e33e4fc", size = 67916, upload-time = "2023-08-31T06:12:00.316Z" }
wheels = [
    { url = "https://files.pythonhosted.org/packages/3f/27/4570e78fc0bf5ea0ca45eb1de3818a23787af9b390c0b0a0033a1b8236f9/diskcache-5.6.3-py3-none-any.whl", hash = "sha256:5e31b2d5fbad117cc363ebaf6b689474db18a1f6438bc82358b024abd4c2ca19", size = 45550, upload-time = "2023-08-31T06:11:58.822Z" },
]

[[package]]
name = "distlib"
version = "0.4.0"
source = { registry = "https://pypi.org/simple" }
sdist = { url = "https://files.pythonhosted.org/packages/96/8e/709914eb2b5749865801041647dc7f4e6d00b549cfe88b65ca192995f07c/distlib-0.4.0.tar.gz", hash = "sha256:feec40075be03a04501a973d81f633735b4b69f98b05450592310c0f401a4e0d", size = 614605, upload-time = "2025-07-17T16:52:00.465Z" }
wheels = [
    { url = "https://files.pythonhosted.org/packages/33/6b/e0547afaf41bf2c42e52430072fa5658766e3d65bd4b03a563d1b6336f57/distlib-0.4.0-py2.py3-none-any.whl", hash = "sha256:9659f7d87e46584a30b5780e43ac7a2143098441670ff0a49d5f9034c54a6c16", size = 469047, upload-time = "2025-07-17T16:51:58.613Z" },
]

[[package]]
name = "distro"
version = "1.9.0"
source = { registry = "https://pypi.org/simple" }
sdist = { url = "https://files.pythonhosted.org/packages/fc/f8/98eea607f65de6527f8a2e8885fc8015d3e6f5775df186e443e0964a11c3/distro-1.9.0.tar.gz", hash = "sha256:2fa77c6fd8940f116ee1d6b94a2f90b13b5ea8d019b98bc8bafdcabcdd9bdbed", size = 60722, upload-time = "2023-12-24T09:54:32.31Z" }
wheels = [
    { url = "https://files.pythonhosted.org/packages/12/b3/231ffd4ab1fc9d679809f356cebee130ac7daa00d6d6f3206dd4fd137e9e/distro-1.9.0-py3-none-any.whl", hash = "sha256:7bffd925d65168f85027d8da9af6bddab658135b840670a223589bc0c8ef02b2", size = 20277, upload-time = "2023-12-24T09:54:30.421Z" },
]

[[package]]
name = "docker"
version = "7.1.0"
source = { registry = "https://pypi.org/simple" }
dependencies = [
    { name = "pywin32", marker = "sys_platform == 'win32'" },
    { name = "requests" },
    { name = "urllib3" },
]
sdist = { url = "https://files.pythonhosted.org/packages/91/9b/4a2ea29aeba62471211598dac5d96825bb49348fa07e906ea930394a83ce/docker-7.1.0.tar.gz", hash = "sha256:ad8c70e6e3f8926cb8a92619b832b4ea5299e2831c14284663184e200546fa6c", size = 117834, upload-time = "2024-05-23T11:13:57.216Z" }
wheels = [
    { url = "https://files.pythonhosted.org/packages/e3/26/57c6fb270950d476074c087527a558ccb6f4436657314bfb6cdf484114c4/docker-7.1.0-py3-none-any.whl", hash = "sha256:c96b93b7f0a746f9e77d325bcfb87422a3d8bd4f03136ae8a85b37f1898d5fc0", size = 147774, upload-time = "2024-05-23T11:13:55.01Z" },
]

[[package]]
name = "docutils"
version = "0.22"
source = { registry = "https://pypi.org/simple" }
sdist = { url = "https://files.pythonhosted.org/packages/e9/86/5b41c32ecedcfdb4c77b28b6cb14234f252075f8cdb254531727a35547dd/docutils-0.22.tar.gz", hash = "sha256:ba9d57750e92331ebe7c08a1bbf7a7f8143b86c476acd51528b042216a6aad0f", size = 2277984, upload-time = "2025-07-29T15:20:31.06Z" }
wheels = [
    { url = "https://files.pythonhosted.org/packages/44/57/8db39bc5f98f042e0153b1de9fb88e1a409a33cda4dd7f723c2ed71e01f6/docutils-0.22-py3-none-any.whl", hash = "sha256:4ed966a0e96a0477d852f7af31bdcb3adc049fbb35ccba358c2ea8a03287615e", size = 630709, upload-time = "2025-07-29T15:20:28.335Z" },
]

[[package]]
name = "dpath"
version = "2.2.0"
source = { registry = "https://pypi.org/simple" }
sdist = { url = "https://files.pythonhosted.org/packages/b5/ce/e1fd64d36e4a5717bd5e6b2ad188f5eaa2e902fde871ea73a79875793fc9/dpath-2.2.0.tar.gz", hash = "sha256:34f7e630dc55ea3f219e555726f5da4b4b25f2200319c8e6902c394258dd6a3e", size = 28266, upload-time = "2024-06-12T22:08:03.686Z" }
wheels = [
    { url = "https://files.pythonhosted.org/packages/05/d1/8952806fbf9583004ab479d8f58a9496c3d35f6b6009ddd458bdd9978eaf/dpath-2.2.0-py3-none-any.whl", hash = "sha256:b330a375ded0a0d2ed404440f6c6a715deae5313af40bbb01c8a41d891900576", size = 17618, upload-time = "2024-06-12T22:08:01.881Z" },
]

[[package]]
name = "dulwich"
version = "0.24.1"
source = { registry = "https://pypi.org/simple" }
dependencies = [
    { name = "urllib3" },
]
sdist = { url = "https://files.pythonhosted.org/packages/2b/f3/13a3425ddf04bd31f1caf3f4fa8de2352700c454cb0536ce3f4dbdc57a81/dulwich-0.24.1.tar.gz", hash = "sha256:e19fd864f10f02bb834bb86167d92dcca1c228451b04458761fc13dabd447758", size = 806136, upload-time = "2025-08-01T10:26:46.887Z" }
wheels = [
    { url = "https://files.pythonhosted.org/packages/5e/a5/3f4760169fea1b90df7aea88172699807af6f4f667c878de6a9ee554170f/dulwich-0.24.1-cp313-cp313-macosx_11_0_arm64.whl", hash = "sha256:1a11ec69fc6604228804ddfc32c85b22bc627eca4cf4ff3f27dbe822e6f29477", size = 1080923, upload-time = "2025-08-01T10:26:28.011Z" },
    { url = "https://files.pythonhosted.org/packages/71/d9/7aadd6318aed6f0e1242fa63bd61d80142716d13ea4e307c8b19fc61c9ae/dulwich-0.24.1-cp313-cp313-manylinux_2_28_aarch64.whl", hash = "sha256:a9800df7238b586b4c38c00432776781bc889cf02d756dcfb8dc0ecb8fc47a33", size = 1159246, upload-time = "2025-08-01T10:26:29.487Z" },
    { url = "https://files.pythonhosted.org/packages/90/5d/df4256fe009c714e0392817df4fdc1748a901523504f58796d675fce755f/dulwich-0.24.1-cp313-cp313-manylinux_2_28_x86_64.whl", hash = "sha256:3baab4a01aff890e2e6551ccbd33eb2a44173c897f0f027ad3aeab0fb057ec44", size = 1163646, upload-time = "2025-08-01T10:26:31.279Z" },
    { url = "https://files.pythonhosted.org/packages/8d/fe/850115d6fa7ad03756e20466ad5b72be54d1b59c1ff7d2b3c13bc4de965f/dulwich-0.24.1-cp313-cp313-win32.whl", hash = "sha256:b39689aa4d143ba1fb0a687a4eb93d2e630d2c8f940aaa6c6911e9c8dca16e6a", size = 762612, upload-time = "2025-08-01T10:26:33.223Z" },
    { url = "https://files.pythonhosted.org/packages/47/7f/f79940e0773efda2ed0e666a0ca0ae7c734fdce4f04b5b60bc5ed268b7cb/dulwich-0.24.1-cp313-cp313-win_amd64.whl", hash = "sha256:8fca9b863b939b52c5f759d292499f0d21a7bf7f8cbb9fdeb8cdd9511c5bc973", size = 779168, upload-time = "2025-08-01T10:26:35.303Z" },
    { url = "https://files.pythonhosted.org/packages/c9/bc/a2557d1b0afa5bf1e140f42f8cbca1783e43d7fa17665859c63060957952/dulwich-0.24.1-py3-none-any.whl", hash = "sha256:57cc0dc5a21059698ffa4ed9a7272f1040ec48535193df84b0ee6b16bf615676", size = 440765, upload-time = "2025-08-01T10:26:45.415Z" },
]

[[package]]
name = "dvc"
version = "3.62.0"
source = { registry = "https://pypi.org/simple" }
dependencies = [
    { name = "attrs" },
    { name = "celery" },
    { name = "colorama" },
    { name = "configobj" },
    { name = "distro" },
    { name = "dpath" },
    { name = "dulwich" },
    { name = "dvc-data" },
    { name = "dvc-http" },
    { name = "dvc-objects" },
    { name = "dvc-render" },
    { name = "dvc-studio-client" },
    { name = "dvc-task" },
    { name = "flatten-dict" },
    { name = "flufl-lock" },
    { name = "fsspec" },
    { name = "funcy" },
    { name = "grandalf" },
    { name = "gto" },
    { name = "hydra-core" },
    { name = "iterative-telemetry" },
    { name = "kombu" },
    { name = "networkx" },
    { name = "omegaconf" },
    { name = "packaging" },
    { name = "pathspec" },
    { name = "platformdirs" },
    { name = "psutil" },
    { name = "pydot" },
    { name = "pygtrie" },
    { name = "pyparsing" },
    { name = "requests" },
    { name = "rich" },
    { name = "ruamel-yaml" },
    { name = "scmrepo" },
    { name = "shortuuid" },
    { name = "shtab" },
    { name = "tabulate" },
    { name = "tomlkit" },
    { name = "tqdm" },
    { name = "voluptuous" },
    { name = "zc-lockfile" },
]
sdist = { url = "https://files.pythonhosted.org/packages/ad/6b/dccfd96d6fdec356e06c42814a30f747351000aee4737342d21df7fc6b64/dvc-3.62.0.tar.gz", hash = "sha256:cc247a5066869bd6ebd53d7decb108be7a839ebf45acea6ddc12d59ab812292c", size = 661381, upload-time = "2025-08-12T07:56:37.983Z" }
wheels = [
    { url = "https://files.pythonhosted.org/packages/9d/15/5babefff2c1487774a290b370cd72b61ed401628dba35b7e4cb02861ec5f/dvc-3.62.0-py3-none-any.whl", hash = "sha256:1159540efacc1c1ef0ab6012465d8af6272944eccdce60e63df4d4cc15ffca65", size = 462508, upload-time = "2025-08-12T07:56:35.399Z" },
]

[[package]]
name = "dvc-data"
version = "3.16.12"
source = { registry = "https://pypi.org/simple" }
dependencies = [
    { name = "attrs" },
    { name = "dictdiffer" },
    { name = "diskcache" },
    { name = "dvc-objects" },
    { name = "fsspec" },
    { name = "orjson", marker = "implementation_name == 'cpython'" },
    { name = "pygtrie" },
    { name = "sqltrie" },
    { name = "tqdm" },
]
sdist = { url = "https://files.pythonhosted.org/packages/d6/49/9476147025cbabfa2695700dd0b4564bbeee085729bb2faa221605d85e3c/dvc_data-3.16.12.tar.gz", hash = "sha256:f92cc03ffdddb5bd3a7a7da78d595dec6915311256a4cfefe250967d6ce3d194", size = 81910, upload-time = "2025-08-18T11:27:33.983Z" }
wheels = [
    { url = "https://files.pythonhosted.org/packages/7c/7c/2acac71d2366328ae9da1a0b68292fed07aef28ed6114ce3320f3253c8a2/dvc_data-3.16.12-py3-none-any.whl", hash = "sha256:39c183caecd142cf44bc16186c8e5ef3bb4d739111e41f80682c999db30b8cee", size = 78201, upload-time = "2025-08-18T11:27:32.353Z" },
]

[[package]]
name = "dvc-http"
version = "2.32.0"
source = { registry = "https://pypi.org/simple" }
dependencies = [
    { name = "aiohttp-retry" },
    { name = "fsspec", extra = ["http"] },
]
sdist = { url = "https://files.pythonhosted.org/packages/33/e6/4fb38ab911a9d90fbe2c7759c430814fe2253760304a9de0d3ebd6e27c20/dvc-http-2.32.0.tar.gz", hash = "sha256:f714f8435634aab943c625f659ddac1188c6ddaf3ff161b39715b83ff39637fc", size = 14603, upload-time = "2023-12-13T10:53:16.393Z" }
wheels = [
    { url = "https://files.pythonhosted.org/packages/89/04/2fe178c037c69cce0c8e9863f90512ca46aa2c763d67bc0e0e0fdac146ae/dvc_http-2.32.0-py3-none-any.whl", hash = "sha256:1bfd57a9eae3cbfa1db564d90d87003841921a644ab35f3f7735c641cc93d72e", size = 12597, upload-time = "2023-12-13T10:53:14.925Z" },
]

[[package]]
name = "dvc-objects"
version = "5.1.1"
source = { registry = "https://pypi.org/simple" }
dependencies = [
    { name = "fsspec" },
]
sdist = { url = "https://files.pythonhosted.org/packages/b5/36/68d3c92565d5fa7a6302d825965a1fedbc6e784d4d4ccaf6d536fae2124f/dvc_objects-5.1.1.tar.gz", hash = "sha256:9e308f2a33486aa44bd2ea42b6ec4a9bd6da5b69ac8127955e506c31d12fbdaa", size = 43010, upload-time = "2025-06-05T03:09:18.312Z" }
wheels = [
    { url = "https://files.pythonhosted.org/packages/1c/57/224e4f0ab72e6eb35e991659d887d2351d01d1b739416759fe2877806c2b/dvc_objects-5.1.1-py3-none-any.whl", hash = "sha256:fd3bda1d51c6e05f67ded554b30b5b3bc4defaabfc277b2fe48106085b10f2e7", size = 33548, upload-time = "2025-06-05T03:09:15.951Z" },
]

[[package]]
name = "dvc-render"
version = "1.0.2"
source = { registry = "https://pypi.org/simple" }
sdist = { url = "https://files.pythonhosted.org/packages/be/15/605312dbdc0931547987ee25a9a3f6fcabf48ca1436039abcd524156b8e2/dvc-render-1.0.2.tar.gz", hash = "sha256:40d1cd81760daf34b48fa8362b5002fcbe415e3cdbcf42369b6347d01497ffc0", size = 37772, upload-time = "2024-04-10T14:29:01.438Z" }
wheels = [
    { url = "https://files.pythonhosted.org/packages/25/e4/d79fe332346a47b5468751292c0e45e496e10441e548ef447df1b6adb018/dvc_render-1.0.2-py3-none-any.whl", hash = "sha256:7e3e3cec1200fda41a99984190f14871f3cb878db7f94c853305056f69614ddb", size = 22070, upload-time = "2024-04-10T14:28:58.351Z" },
]

[[package]]
name = "dvc-s3"
version = "3.2.2"
source = { registry = "https://pypi.org/simple" }
dependencies = [
    { name = "aiobotocore", extra = ["boto3"] },
    { name = "dvc" },
    { name = "flatten-dict" },
    { name = "s3fs" },
]
sdist = { url = "https://files.pythonhosted.org/packages/24/72/44033cb2e85a7e68ac0bf8d96ece272f6818a28135678090fc8d03ef54b8/dvc_s3-3.2.2.tar.gz", hash = "sha256:0ea72c9b6b000dfea1a834d4106733b6cdc745d0a6ee1d5c0a5b8c8344671716", size = 16534, upload-time = "2025-06-19T07:49:18.168Z" }
wheels = [
    { url = "https://files.pythonhosted.org/packages/bc/23/ea5d39ab965eb588b5cb73e02b78ce269dbadcb9a35fd1f78ec7218186c7/dvc_s3-3.2.2-py3-none-any.whl", hash = "sha256:5e3301b2f758317c5bc680c52f175ecf1701fd30411b226d2d970ca37e376085", size = 13867, upload-time = "2025-06-19T07:49:16.822Z" },
]

[[package]]
name = "dvc-studio-client"
version = "0.22.0"
source = { registry = "https://pypi.org/simple" }
dependencies = [
    { name = "dulwich" },
    { name = "requests" },
    { name = "voluptuous" },
]
sdist = { url = "https://files.pythonhosted.org/packages/f4/52/f00bc978bfa313929221df1b6a1d82256b1c2727c55594dbbf9520f0adfd/dvc_studio_client-0.22.0.tar.gz", hash = "sha256:45d554a0386dd18bdfe17968e93f9b075563c888088b51bfa58713f64ed58ac8", size = 29432, upload-time = "2025-07-28T16:23:52.699Z" }
wheels = [
    { url = "https://files.pythonhosted.org/packages/72/8b/42cb2c96555cf63b5c57c3b21f3901bb30a9ae963ecba86a8265b61eee7d/dvc_studio_client-0.22.0-py3-none-any.whl", hash = "sha256:99cb8874a1e5fc05de126a36a82b421f7af5c36d23c22024284733fc4d98029b", size = 16432, upload-time = "2025-07-28T16:23:51.256Z" },
]

[[package]]
name = "dvc-task"
version = "0.40.2"
source = { registry = "https://pypi.org/simple" }
dependencies = [
    { name = "celery" },
    { name = "funcy" },
    { name = "kombu" },
    { name = "pywin32", marker = "sys_platform == 'win32'" },
    { name = "shortuuid" },
]
sdist = { url = "https://files.pythonhosted.org/packages/19/ef/da712c4d9c7d6cacac27d7b2779e6a97c3381ef2c963c33719d39113b6a3/dvc_task-0.40.2.tar.gz", hash = "sha256:909af541bf5fde83439da56c4c0ebac592af178a59b702708fadaacfd6e7b704", size = 36147, upload-time = "2024-10-08T12:47:31.915Z" }
wheels = [
    { url = "https://files.pythonhosted.org/packages/64/bf/f23e8eff38556d479ab421f8b9ac9a9a0b44f8400098c934dce0607da1de/dvc_task-0.40.2-py3-none-any.whl", hash = "sha256:3891b94cf9d349072ee32ce47217b73530b1905e6dd5a1e378bd74afc8b4c030", size = 21392, upload-time = "2024-10-08T12:47:30.317Z" },
]

[[package]]
name = "entrypoints"
version = "0.4"
source = { registry = "https://pypi.org/simple" }
sdist = { url = "https://files.pythonhosted.org/packages/ea/8d/a7121ffe5f402dc015277d2d31eb82d2187334503a011c18f2e78ecbb9b2/entrypoints-0.4.tar.gz", hash = "sha256:b706eddaa9218a19ebcd67b56818f05bb27589b1ca9e8d797b74affad4ccacd4", size = 13974, upload-time = "2022-02-02T21:30:28.172Z" }
wheels = [
    { url = "https://files.pythonhosted.org/packages/35/a8/365059bbcd4572cbc41de17fd5b682be5868b218c3c5479071865cab9078/entrypoints-0.4-py3-none-any.whl", hash = "sha256:f174b5ff827504fd3cd97cc3f8649f3693f51538c7e4bdf3ef002c8429d42f9f", size = 5294, upload-time = "2022-02-02T21:30:26.024Z" },
]

[[package]]
name = "fastapi"
version = "0.116.1"
source = { registry = "https://pypi.org/simple" }
dependencies = [
    { name = "pydantic" },
    { name = "starlette" },
    { name = "typing-extensions" },
]
sdist = { url = "https://files.pythonhosted.org/packages/78/d7/6c8b3bfe33eeffa208183ec037fee0cce9f7f024089ab1c5d12ef04bd27c/fastapi-0.116.1.tar.gz", hash = "sha256:ed52cbf946abfd70c5a0dccb24673f0670deeb517a88b3544d03c2a6bf283143", size = 296485, upload-time = "2025-07-11T16:22:32.057Z" }
wheels = [
    { url = "https://files.pythonhosted.org/packages/e5/47/d63c60f59a59467fda0f93f46335c9d18526d7071f025cb5b89d5353ea42/fastapi-0.116.1-py3-none-any.whl", hash = "sha256:c46ac7c312df840f0c9e220f7964bada936781bc4e2e6eb71f1c4d7553786565", size = 95631, upload-time = "2025-07-11T16:22:30.485Z" },
]

[[package]]
name = "filelock"
version = "3.19.1"
source = { registry = "https://pypi.org/simple" }
sdist = { url = "https://files.pythonhosted.org/packages/40/bb/0ab3e58d22305b6f5440629d20683af28959bf793d98d11950e305c1c326/filelock-3.19.1.tar.gz", hash = "sha256:66eda1888b0171c998b35be2bcc0f6d75c388a7ce20c3f3f37aa8e96c2dddf58", size = 17687, upload-time = "2025-08-14T16:56:03.016Z" }
wheels = [
    { url = "https://files.pythonhosted.org/packages/42/14/42b2651a2f46b022ccd948bca9f2d5af0fd8929c4eec235b8d6d844fbe67/filelock-3.19.1-py3-none-any.whl", hash = "sha256:d38e30481def20772f5baf097c122c3babc4fcdb7e14e57049eb9d88c6dc017d", size = 15988, upload-time = "2025-08-14T16:56:01.633Z" },
]

[[package]]
name = "flask"
version = "3.1.2"
source = { registry = "https://pypi.org/simple" }
dependencies = [
    { name = "blinker" },
    { name = "click" },
    { name = "itsdangerous" },
    { name = "jinja2" },
    { name = "markupsafe" },
    { name = "werkzeug" },
]
sdist = { url = "https://files.pythonhosted.org/packages/dc/6d/cfe3c0fcc5e477df242b98bfe186a4c34357b4847e87ecaef04507332dab/flask-3.1.2.tar.gz", hash = "sha256:bf656c15c80190ed628ad08cdfd3aaa35beb087855e2f494910aa3774cc4fd87", size = 720160, upload-time = "2025-08-19T21:03:21.205Z" }
wheels = [
    { url = "https://files.pythonhosted.org/packages/ec/f9/7f9263c5695f4bd0023734af91bedb2ff8209e8de6ead162f35d8dc762fd/flask-3.1.2-py3-none-any.whl", hash = "sha256:ca1d8112ec8a6158cc29ea4858963350011b5c846a414cdb7a954aa9e967d03c", size = 103308, upload-time = "2025-08-19T21:03:19.499Z" },
]

[[package]]
name = "flatten-dict"
version = "0.4.2"
source = { registry = "https://pypi.org/simple" }
dependencies = [
    { name = "six" },
]
sdist = { url = "https://files.pythonhosted.org/packages/89/c6/5fe21639369f2ea609c964e20870b5c6c98a134ef12af848a7776ddbabe3/flatten-dict-0.4.2.tar.gz", hash = "sha256:506a96b6e6f805b81ae46a0f9f31290beb5fa79ded9d80dbe1b7fa236ab43076", size = 10362, upload-time = "2021-08-08T09:56:51.455Z" }
wheels = [
    { url = "https://files.pythonhosted.org/packages/43/f5/ee39c6e92acc742c052f137b47c210cd0a1b72dcd3f98495528bb4d27761/flatten_dict-0.4.2-py2.py3-none-any.whl", hash = "sha256:7e245b20c4c718981212210eec4284a330c9f713e632e98765560e05421e48ad", size = 9656, upload-time = "2021-08-08T09:56:54.313Z" },
]

[[package]]
name = "flufl-lock"
version = "8.2.0"
source = { registry = "https://pypi.org/simple" }
dependencies = [
    { name = "atpublic" },
    { name = "psutil" },
]
sdist = { url = "https://files.pythonhosted.org/packages/90/78/80f98f67deb8ba9b67e00a91ceb1ded5a7b8eb2b7801b89625d3396fc9d4/flufl_lock-8.2.0.tar.gz", hash = "sha256:15b333c35fab1a36b223840057258aeb4cd79f0fbaf82c144f23cdf6cf14d5e3", size = 33514, upload-time = "2025-05-08T23:32:51.24Z" }
wheels = [
    { url = "https://files.pythonhosted.org/packages/8e/a1/15e07d6c8b33485c4eed49a170faea16d4c6c4fd9f2cb6242adfaed180e7/flufl_lock-8.2.0-py3-none-any.whl", hash = "sha256:59361e277a50efceff288b8e9d36dd43254ad11a88d42d7716195b848a3fce7c", size = 11251, upload-time = "2025-05-08T23:32:49.939Z" },
]

[[package]]
name = "fonttools"
version = "4.59.2"
source = { registry = "https://pypi.org/simple" }
sdist = { url = "https://files.pythonhosted.org/packages/0d/a5/fba25f9fbdab96e26dedcaeeba125e5f05a09043bf888e0305326e55685b/fonttools-4.59.2.tar.gz", hash = "sha256:e72c0749b06113f50bcb80332364c6be83a9582d6e3db3fe0b280f996dc2ef22", size = 3540889, upload-time = "2025-08-27T16:40:30.97Z" }
wheels = [
    { url = "https://files.pythonhosted.org/packages/13/7b/d0d3b9431642947b5805201fbbbe938a47b70c76685ef1f0cb5f5d7140d6/fonttools-4.59.2-cp313-cp313-macosx_10_13_universal2.whl", hash = "sha256:381bde13216ba09489864467f6bc0c57997bd729abfbb1ce6f807ba42c06cceb", size = 2761563, upload-time = "2025-08-27T16:39:20.286Z" },
    { url = "https://files.pythonhosted.org/packages/76/be/fc5fe58dd76af7127b769b68071dbc32d4b95adc8b58d1d28d42d93c90f2/fonttools-4.59.2-cp313-cp313-macosx_10_13_x86_64.whl", hash = "sha256:f33839aa091f7eef4e9078f5b7ab1b8ea4b1d8a50aeaef9fdb3611bba80869ec", size = 2335671, upload-time = "2025-08-27T16:39:22.027Z" },
    { url = "https://files.pythonhosted.org/packages/f2/9f/bf231c2a3fac99d1d7f1d89c76594f158693f981a4aa02be406e9f036832/fonttools-4.59.2-cp313-cp313-manylinux1_x86_64.manylinux2014_x86_64.manylinux_2_17_x86_64.manylinux_2_5_x86_64.whl", hash = "sha256:6235fc06bcbdb40186f483ba9d5d68f888ea68aa3c8dac347e05a7c54346fbc8", size = 4893967, upload-time = "2025-08-27T16:39:23.664Z" },
    { url = "https://files.pythonhosted.org/packages/26/a9/d46d2ad4fcb915198504d6727f83aa07f46764c64f425a861aa38756c9fd/fonttools-4.59.2-cp313-cp313-manylinux2014_aarch64.manylinux_2_17_aarch64.manylinux_2_28_aarch64.whl", hash = "sha256:83ad6e5d06ef3a2884c4fa6384a20d6367b5cfe560e3b53b07c9dc65a7020e73", size = 4951986, upload-time = "2025-08-27T16:39:25.379Z" },
    { url = "https://files.pythonhosted.org/packages/07/90/1cc8d7dd8f707dfeeca472b82b898d3add0ebe85b1f645690dcd128ee63f/fonttools-4.59.2-cp313-cp313-musllinux_1_2_aarch64.whl", hash = "sha256:d029804c70fddf90be46ed5305c136cae15800a2300cb0f6bba96d48e770dde0", size = 4891630, upload-time = "2025-08-27T16:39:27.494Z" },
    { url = "https://files.pythonhosted.org/packages/d8/04/f0345b0d9fe67d65aa8d3f2d4cbf91d06f111bc7b8d802e65914eb06194d/fonttools-4.59.2-cp313-cp313-musllinux_1_2_x86_64.whl", hash = "sha256:95807a3b5e78f2714acaa26a33bc2143005cc05c0217b322361a772e59f32b89", size = 5035116, upload-time = "2025-08-27T16:39:29.406Z" },
    { url = "https://files.pythonhosted.org/packages/d7/7d/5ba5eefffd243182fbd067cdbfeb12addd4e5aec45011b724c98a344ea33/fonttools-4.59.2-cp313-cp313-win32.whl", hash = "sha256:b3ebda00c3bb8f32a740b72ec38537d54c7c09f383a4cfefb0b315860f825b08", size = 2204907, upload-time = "2025-08-27T16:39:31.42Z" },
    { url = "https://files.pythonhosted.org/packages/ea/a9/be7219fc64a6026cc0aded17fa3720f9277001c185434230bd351bf678e6/fonttools-4.59.2-cp313-cp313-win_amd64.whl", hash = "sha256:a72155928d7053bbde499d32a9c77d3f0f3d29ae72b5a121752481bcbd71e50f", size = 2253742, upload-time = "2025-08-27T16:39:33.079Z" },
    { url = "https://files.pythonhosted.org/packages/65/a4/d2f7be3c86708912c02571db0b550121caab8cd88a3c0aacb9cfa15ea66e/fonttools-4.59.2-py3-none-any.whl", hash = "sha256:8bd0f759020e87bb5d323e6283914d9bf4ae35a7307dafb2cbd1e379e720ad37", size = 1132315, upload-time = "2025-08-27T16:40:28.984Z" },
]

[[package]]
name = "frozenlist"
version = "1.7.0"
source = { registry = "https://pypi.org/simple" }
sdist = { url = "https://files.pythonhosted.org/packages/79/b1/b64018016eeb087db503b038296fd782586432b9c077fc5c7839e9cb6ef6/frozenlist-1.7.0.tar.gz", hash = "sha256:2e310d81923c2437ea8670467121cc3e9b0f76d3043cc1d2331d56c7fb7a3a8f", size = 45078, upload-time = "2025-06-09T23:02:35.538Z" }
wheels = [
    { url = "https://files.pythonhosted.org/packages/24/90/6b2cebdabdbd50367273c20ff6b57a3dfa89bd0762de02c3a1eb42cb6462/frozenlist-1.7.0-cp313-cp313-macosx_10_13_universal2.whl", hash = "sha256:ee80eeda5e2a4e660651370ebffd1286542b67e268aa1ac8d6dbe973120ef7ee", size = 79791, upload-time = "2025-06-09T23:01:09.368Z" },
    { url = "https://files.pythonhosted.org/packages/83/2e/5b70b6a3325363293fe5fc3ae74cdcbc3e996c2a11dde2fd9f1fb0776d19/frozenlist-1.7.0-cp313-cp313-macosx_10_13_x86_64.whl", hash = "sha256:d1a81c85417b914139e3a9b995d4a1c84559afc839a93cf2cb7f15e6e5f6ed2d", size = 47165, upload-time = "2025-06-09T23:01:10.653Z" },
    { url = "https://files.pythonhosted.org/packages/f4/25/a0895c99270ca6966110f4ad98e87e5662eab416a17e7fd53c364bf8b954/frozenlist-1.7.0-cp313-cp313-macosx_11_0_arm64.whl", hash = "sha256:cbb65198a9132ebc334f237d7b0df163e4de83fb4f2bdfe46c1e654bdb0c5d43", size = 45881, upload-time = "2025-06-09T23:01:12.296Z" },
    { url = "https://files.pythonhosted.org/packages/19/7c/71bb0bbe0832793c601fff68cd0cf6143753d0c667f9aec93d3c323f4b55/frozenlist-1.7.0-cp313-cp313-manylinux_2_17_aarch64.manylinux2014_aarch64.whl", hash = "sha256:dab46c723eeb2c255a64f9dc05b8dd601fde66d6b19cdb82b2e09cc6ff8d8b5d", size = 232409, upload-time = "2025-06-09T23:01:13.641Z" },
    { url = "https://files.pythonhosted.org/packages/c0/45/ed2798718910fe6eb3ba574082aaceff4528e6323f9a8570be0f7028d8e9/frozenlist-1.7.0-cp313-cp313-manylinux_2_17_armv7l.manylinux2014_armv7l.manylinux_2_31_armv7l.whl", hash = "sha256:6aeac207a759d0dedd2e40745575ae32ab30926ff4fa49b1635def65806fddee", size = 225132, upload-time = "2025-06-09T23:01:15.264Z" },
    { url = "https://files.pythonhosted.org/packages/ba/e2/8417ae0f8eacb1d071d4950f32f229aa6bf68ab69aab797b72a07ea68d4f/frozenlist-1.7.0-cp313-cp313-manylinux_2_17_ppc64le.manylinux2014_ppc64le.whl", hash = "sha256:bd8c4e58ad14b4fa7802b8be49d47993182fdd4023393899632c88fd8cd994eb", size = 237638, upload-time = "2025-06-09T23:01:16.752Z" },
    { url = "https://files.pythonhosted.org/packages/f8/b7/2ace5450ce85f2af05a871b8c8719b341294775a0a6c5585d5e6170f2ce7/frozenlist-1.7.0-cp313-cp313-manylinux_2_17_s390x.manylinux2014_s390x.whl", hash = "sha256:04fb24d104f425da3540ed83cbfc31388a586a7696142004c577fa61c6298c3f", size = 233539, upload-time = "2025-06-09T23:01:18.202Z" },
    { url = "https://files.pythonhosted.org/packages/46/b9/6989292c5539553dba63f3c83dc4598186ab2888f67c0dc1d917e6887db6/frozenlist-1.7.0-cp313-cp313-manylinux_2_5_i686.manylinux1_i686.manylinux_2_17_i686.manylinux2014_i686.whl", hash = "sha256:6a5c505156368e4ea6b53b5ac23c92d7edc864537ff911d2fb24c140bb175e60", size = 215646, upload-time = "2025-06-09T23:01:19.649Z" },
    { url = "https://files.pythonhosted.org/packages/72/31/bc8c5c99c7818293458fe745dab4fd5730ff49697ccc82b554eb69f16a24/frozenlist-1.7.0-cp313-cp313-manylinux_2_5_x86_64.manylinux1_x86_64.manylinux_2_17_x86_64.manylinux2014_x86_64.whl", hash = "sha256:8bd7eb96a675f18aa5c553eb7ddc24a43c8c18f22e1f9925528128c052cdbe00", size = 232233, upload-time = "2025-06-09T23:01:21.175Z" },
    { url = "https://files.pythonhosted.org/packages/59/52/460db4d7ba0811b9ccb85af996019f5d70831f2f5f255f7cc61f86199795/frozenlist-1.7.0-cp313-cp313-musllinux_1_2_aarch64.whl", hash = "sha256:05579bf020096fe05a764f1f84cd104a12f78eaab68842d036772dc6d4870b4b", size = 227996, upload-time = "2025-06-09T23:01:23.098Z" },
    { url = "https://files.pythonhosted.org/packages/ba/c9/f4b39e904c03927b7ecf891804fd3b4df3db29b9e487c6418e37988d6e9d/frozenlist-1.7.0-cp313-cp313-musllinux_1_2_armv7l.whl", hash = "sha256:376b6222d114e97eeec13d46c486facd41d4f43bab626b7c3f6a8b4e81a5192c", size = 242280, upload-time = "2025-06-09T23:01:24.808Z" },
    { url = "https://files.pythonhosted.org/packages/b8/33/3f8d6ced42f162d743e3517781566b8481322be321b486d9d262adf70bfb/frozenlist-1.7.0-cp313-cp313-musllinux_1_2_i686.whl", hash = "sha256:0aa7e176ebe115379b5b1c95b4096fb1c17cce0847402e227e712c27bdb5a949", size = 217717, upload-time = "2025-06-09T23:01:26.28Z" },
    { url = "https://files.pythonhosted.org/packages/3e/e8/ad683e75da6ccef50d0ab0c2b2324b32f84fc88ceee778ed79b8e2d2fe2e/frozenlist-1.7.0-cp313-cp313-musllinux_1_2_ppc64le.whl", hash = "sha256:3fbba20e662b9c2130dc771e332a99eff5da078b2b2648153a40669a6d0e36ca", size = 236644, upload-time = "2025-06-09T23:01:27.887Z" },
    { url = "https://files.pythonhosted.org/packages/b2/14/8d19ccdd3799310722195a72ac94ddc677541fb4bef4091d8e7775752360/frozenlist-1.7.0-cp313-cp313-musllinux_1_2_s390x.whl", hash = "sha256:f3f4410a0a601d349dd406b5713fec59b4cee7e71678d5b17edda7f4655a940b", size = 238879, upload-time = "2025-06-09T23:01:29.524Z" },
    { url = "https://files.pythonhosted.org/packages/ce/13/c12bf657494c2fd1079a48b2db49fa4196325909249a52d8f09bc9123fd7/frozenlist-1.7.0-cp313-cp313-musllinux_1_2_x86_64.whl", hash = "sha256:e2cdfaaec6a2f9327bf43c933c0319a7c429058e8537c508964a133dffee412e", size = 232502, upload-time = "2025-06-09T23:01:31.287Z" },
    { url = "https://files.pythonhosted.org/packages/d7/8b/e7f9dfde869825489382bc0d512c15e96d3964180c9499efcec72e85db7e/frozenlist-1.7.0-cp313-cp313-win32.whl", hash = "sha256:5fc4df05a6591c7768459caba1b342d9ec23fa16195e744939ba5914596ae3e1", size = 39169, upload-time = "2025-06-09T23:01:35.503Z" },
    { url = "https://files.pythonhosted.org/packages/35/89/a487a98d94205d85745080a37860ff5744b9820a2c9acbcdd9440bfddf98/frozenlist-1.7.0-cp313-cp313-win_amd64.whl", hash = "sha256:52109052b9791a3e6b5d1b65f4b909703984b770694d3eb64fad124c835d7cba", size = 43219, upload-time = "2025-06-09T23:01:36.784Z" },
    { url = "https://files.pythonhosted.org/packages/56/d5/5c4cf2319a49eddd9dd7145e66c4866bdc6f3dbc67ca3d59685149c11e0d/frozenlist-1.7.0-cp313-cp313t-macosx_10_13_universal2.whl", hash = "sha256:a6f86e4193bb0e235ef6ce3dde5cbabed887e0b11f516ce8a0f4d3b33078ec2d", size = 84345, upload-time = "2025-06-09T23:01:38.295Z" },
    { url = "https://files.pythonhosted.org/packages/a4/7d/ec2c1e1dc16b85bc9d526009961953df9cec8481b6886debb36ec9107799/frozenlist-1.7.0-cp313-cp313t-macosx_10_13_x86_64.whl", hash = "sha256:82d664628865abeb32d90ae497fb93df398a69bb3434463d172b80fc25b0dd7d", size = 48880, upload-time = "2025-06-09T23:01:39.887Z" },
    { url = "https://files.pythonhosted.org/packages/69/86/f9596807b03de126e11e7d42ac91e3d0b19a6599c714a1989a4e85eeefc4/frozenlist-1.7.0-cp313-cp313t-macosx_11_0_arm64.whl", hash = "sha256:912a7e8375a1c9a68325a902f3953191b7b292aa3c3fb0d71a216221deca460b", size = 48498, upload-time = "2025-06-09T23:01:41.318Z" },
    { url = "https://files.pythonhosted.org/packages/5e/cb/df6de220f5036001005f2d726b789b2c0b65f2363b104bbc16f5be8084f8/frozenlist-1.7.0-cp313-cp313t-manylinux_2_17_aarch64.manylinux2014_aarch64.whl", hash = "sha256:9537c2777167488d539bc5de2ad262efc44388230e5118868e172dd4a552b146", size = 292296, upload-time = "2025-06-09T23:01:42.685Z" },
    { url = "https://files.pythonhosted.org/packages/83/1f/de84c642f17c8f851a2905cee2dae401e5e0daca9b5ef121e120e19aa825/frozenlist-1.7.0-cp313-cp313t-manylinux_2_17_armv7l.manylinux2014_armv7l.manylinux_2_31_armv7l.whl", hash = "sha256:f34560fb1b4c3e30ba35fa9a13894ba39e5acfc5f60f57d8accde65f46cc5e74", size = 273103, upload-time = "2025-06-09T23:01:44.166Z" },
    { url = "https://files.pythonhosted.org/packages/88/3c/c840bfa474ba3fa13c772b93070893c6e9d5c0350885760376cbe3b6c1b3/frozenlist-1.7.0-cp313-cp313t-manylinux_2_17_ppc64le.manylinux2014_ppc64le.whl", hash = "sha256:acd03d224b0175f5a850edc104ac19040d35419eddad04e7cf2d5986d98427f1", size = 292869, upload-time = "2025-06-09T23:01:45.681Z" },
    { url = "https://files.pythonhosted.org/packages/a6/1c/3efa6e7d5a39a1d5ef0abeb51c48fb657765794a46cf124e5aca2c7a592c/frozenlist-1.7.0-cp313-cp313t-manylinux_2_17_s390x.manylinux2014_s390x.whl", hash = "sha256:f2038310bc582f3d6a09b3816ab01737d60bf7b1ec70f5356b09e84fb7408ab1", size = 291467, upload-time = "2025-06-09T23:01:47.234Z" },
    { url = "https://files.pythonhosted.org/packages/4f/00/d5c5e09d4922c395e2f2f6b79b9a20dab4b67daaf78ab92e7729341f61f6/frozenlist-1.7.0-cp313-cp313t-manylinux_2_5_i686.manylinux1_i686.manylinux_2_17_i686.manylinux2014_i686.whl", hash = "sha256:b8c05e4c8e5f36e5e088caa1bf78a687528f83c043706640a92cb76cd6999384", size = 266028, upload-time = "2025-06-09T23:01:48.819Z" },
    { url = "https://files.pythonhosted.org/packages/4e/27/72765be905619dfde25a7f33813ac0341eb6b076abede17a2e3fbfade0cb/frozenlist-1.7.0-cp313-cp313t-manylinux_2_5_x86_64.manylinux1_x86_64.manylinux_2_17_x86_64.manylinux2014_x86_64.whl", hash = "sha256:765bb588c86e47d0b68f23c1bee323d4b703218037765dcf3f25c838c6fecceb", size = 284294, upload-time = "2025-06-09T23:01:50.394Z" },
    { url = "https://files.pythonhosted.org/packages/88/67/c94103a23001b17808eb7dd1200c156bb69fb68e63fcf0693dde4cd6228c/frozenlist-1.7.0-cp313-cp313t-musllinux_1_2_aarch64.whl", hash = "sha256:32dc2e08c67d86d0969714dd484fd60ff08ff81d1a1e40a77dd34a387e6ebc0c", size = 281898, upload-time = "2025-06-09T23:01:52.234Z" },
    { url = "https://files.pythonhosted.org/packages/42/34/a3e2c00c00f9e2a9db5653bca3fec306349e71aff14ae45ecc6d0951dd24/frozenlist-1.7.0-cp313-cp313t-musllinux_1_2_armv7l.whl", hash = "sha256:c0303e597eb5a5321b4de9c68e9845ac8f290d2ab3f3e2c864437d3c5a30cd65", size = 290465, upload-time = "2025-06-09T23:01:53.788Z" },
    { url = "https://files.pythonhosted.org/packages/bb/73/f89b7fbce8b0b0c095d82b008afd0590f71ccb3dee6eee41791cf8cd25fd/frozenlist-1.7.0-cp313-cp313t-musllinux_1_2_i686.whl", hash = "sha256:a47f2abb4e29b3a8d0b530f7c3598badc6b134562b1a5caee867f7c62fee51e3", size = 266385, upload-time = "2025-06-09T23:01:55.769Z" },
    { url = "https://files.pythonhosted.org/packages/cd/45/e365fdb554159462ca12df54bc59bfa7a9a273ecc21e99e72e597564d1ae/frozenlist-1.7.0-cp313-cp313t-musllinux_1_2_ppc64le.whl", hash = "sha256:3d688126c242a6fabbd92e02633414d40f50bb6002fa4cf995a1d18051525657", size = 288771, upload-time = "2025-06-09T23:01:57.4Z" },
    { url = "https://files.pythonhosted.org/packages/00/11/47b6117002a0e904f004d70ec5194fe9144f117c33c851e3d51c765962d0/frozenlist-1.7.0-cp313-cp313t-musllinux_1_2_s390x.whl", hash = "sha256:4e7e9652b3d367c7bd449a727dc79d5043f48b88d0cbfd4f9f1060cf2b414104", size = 288206, upload-time = "2025-06-09T23:01:58.936Z" },
    { url = "https://files.pythonhosted.org/packages/40/37/5f9f3c3fd7f7746082ec67bcdc204db72dad081f4f83a503d33220a92973/frozenlist-1.7.0-cp313-cp313t-musllinux_1_2_x86_64.whl", hash = "sha256:1a85e345b4c43db8b842cab1feb41be5cc0b10a1830e6295b69d7310f99becaf", size = 282620, upload-time = "2025-06-09T23:02:00.493Z" },
    { url = "https://files.pythonhosted.org/packages/0b/31/8fbc5af2d183bff20f21aa743b4088eac4445d2bb1cdece449ae80e4e2d1/frozenlist-1.7.0-cp313-cp313t-win32.whl", hash = "sha256:3a14027124ddb70dfcee5148979998066897e79f89f64b13328595c4bdf77c81", size = 43059, upload-time = "2025-06-09T23:02:02.072Z" },
    { url = "https://files.pythonhosted.org/packages/bb/ed/41956f52105b8dbc26e457c5705340c67c8cc2b79f394b79bffc09d0e938/frozenlist-1.7.0-cp313-cp313t-win_amd64.whl", hash = "sha256:3bf8010d71d4507775f658e9823210b7427be36625b387221642725b515dcf3e", size = 47516, upload-time = "2025-06-09T23:02:03.779Z" },
    { url = "https://files.pythonhosted.org/packages/ee/45/b82e3c16be2182bff01179db177fe144d58b5dc787a7d4492c6ed8b9317f/frozenlist-1.7.0-py3-none-any.whl", hash = "sha256:9a5af342e34f7e97caf8c995864c7a396418ae2859cc6fdf1b1073020d516a7e", size = 13106, upload-time = "2025-06-09T23:02:34.204Z" },
]

[[package]]
name = "fsspec"
version = "2025.7.0"
source = { registry = "https://pypi.org/simple" }
sdist = { url = "https://files.pythonhosted.org/packages/8b/02/0835e6ab9cfc03916fe3f78c0956cfcdb6ff2669ffa6651065d5ebf7fc98/fsspec-2025.7.0.tar.gz", hash = "sha256:786120687ffa54b8283d942929540d8bc5ccfa820deb555a2b5d0ed2b737bf58", size = 304432, upload-time = "2025-07-15T16:05:21.19Z" }
wheels = [
    { url = "https://files.pythonhosted.org/packages/2f/e0/014d5d9d7a4564cf1c40b5039bc882db69fd881111e03ab3657ac0b218e2/fsspec-2025.7.0-py3-none-any.whl", hash = "sha256:8b012e39f63c7d5f10474de957f3ab793b47b45ae7d39f2fb735f8bbe25c0e21", size = 199597, upload-time = "2025-07-15T16:05:19.529Z" },
]

[package.optional-dependencies]
http = [
    { name = "aiohttp" },
]
tqdm = [
    { name = "tqdm" },
]

[[package]]
name = "funcy"
version = "2.0"
source = { registry = "https://pypi.org/simple" }
sdist = { url = "https://files.pythonhosted.org/packages/70/b8/c6081521ff70afdff55cd9512b2220bbf4fa88804dae51d1b57b4b58ef32/funcy-2.0.tar.gz", hash = "sha256:3963315d59d41c6f30c04bc910e10ab50a3ac4a225868bfa96feed133df075cb", size = 537931, upload-time = "2023-03-28T06:22:46.764Z" }
wheels = [
    { url = "https://files.pythonhosted.org/packages/d5/08/c2409cb01d5368dcfedcbaffa7d044cc8957d57a9d0855244a5eb4709d30/funcy-2.0-py2.py3-none-any.whl", hash = "sha256:53df23c8bb1651b12f095df764bfb057935d49537a56de211b098f4c79614bb0", size = 30891, upload-time = "2023-03-28T06:22:42.576Z" },
]

[[package]]
name = "gitdb"
version = "4.0.12"
source = { registry = "https://pypi.org/simple" }
dependencies = [
    { name = "smmap" },
]
sdist = { url = "https://files.pythonhosted.org/packages/72/94/63b0fc47eb32792c7ba1fe1b694daec9a63620db1e313033d18140c2320a/gitdb-4.0.12.tar.gz", hash = "sha256:5ef71f855d191a3326fcfbc0d5da835f26b13fbcba60c32c21091c349ffdb571", size = 394684, upload-time = "2025-01-02T07:20:46.413Z" }
wheels = [
    { url = "https://files.pythonhosted.org/packages/a0/61/5c78b91c3143ed5c14207f463aecfc8f9dbb5092fb2869baf37c273b2705/gitdb-4.0.12-py3-none-any.whl", hash = "sha256:67073e15955400952c6565cc3e707c554a4eea2e428946f7a4c162fab9bd9bcf", size = 62794, upload-time = "2025-01-02T07:20:43.624Z" },
]

[[package]]
name = "gitpython"
version = "3.1.45"
source = { registry = "https://pypi.org/simple" }
dependencies = [
    { name = "gitdb" },
]
sdist = { url = "https://files.pythonhosted.org/packages/9a/c8/dd58967d119baab745caec2f9d853297cec1989ec1d63f677d3880632b88/gitpython-3.1.45.tar.gz", hash = "sha256:85b0ee964ceddf211c41b9f27a49086010a190fd8132a24e21f362a4b36a791c", size = 215076, upload-time = "2025-07-24T03:45:54.871Z" }
wheels = [
    { url = "https://files.pythonhosted.org/packages/01/61/d4b89fec821f72385526e1b9d9a3a0385dda4a72b206d28049e2c7cd39b8/gitpython-3.1.45-py3-none-any.whl", hash = "sha256:8908cb2e02fb3b93b7eb0f2827125cb699869470432cc885f019b8fd0fccff77", size = 208168, upload-time = "2025-07-24T03:45:52.517Z" },
]

[[package]]
name = "google-auth"
version = "2.40.3"
source = { registry = "https://pypi.org/simple" }
dependencies = [
    { name = "cachetools" },
    { name = "pyasn1-modules" },
    { name = "rsa" },
]
sdist = { url = "https://files.pythonhosted.org/packages/9e/9b/e92ef23b84fa10a64ce4831390b7a4c2e53c0132568d99d4ae61d04c8855/google_auth-2.40.3.tar.gz", hash = "sha256:500c3a29adedeb36ea9cf24b8d10858e152f2412e3ca37829b3fa18e33d63b77", size = 281029, upload-time = "2025-06-04T18:04:57.577Z" }
wheels = [
    { url = "https://files.pythonhosted.org/packages/17/63/b19553b658a1692443c62bd07e5868adaa0ad746a0751ba62c59568cd45b/google_auth-2.40.3-py2.py3-none-any.whl", hash = "sha256:1370d4593e86213563547f97a92752fc658456fe4514c809544f330fed45a7ca", size = 216137, upload-time = "2025-06-04T18:04:55.573Z" },
]

[[package]]
name = "grandalf"
version = "0.8"
source = { registry = "https://pypi.org/simple" }
dependencies = [
    { name = "pyparsing" },
]
sdist = { url = "https://files.pythonhosted.org/packages/95/0e/4ac934b416857969f9135dec17ac80660634327e003a870835dd1f382659/grandalf-0.8.tar.gz", hash = "sha256:2813f7aab87f0d20f334a3162ccfbcbf085977134a17a5b516940a93a77ea974", size = 38128, upload-time = "2023-01-26T07:37:06.668Z" }
wheels = [
    { url = "https://files.pythonhosted.org/packages/61/30/44c7eb0a952478dbb5f2f67df806686d6a7e4b19f6204e091c4f49dc7c69/grandalf-0.8-py3-none-any.whl", hash = "sha256:793ca254442f4a79252ea9ff1ab998e852c1e071b863593e5383afee906b4185", size = 41802, upload-time = "2023-01-10T15:16:19.753Z" },
]

[[package]]
name = "graphene"
version = "3.4.3"
source = { registry = "https://pypi.org/simple" }
dependencies = [
    { name = "graphql-core" },
    { name = "graphql-relay" },
    { name = "python-dateutil" },
    { name = "typing-extensions" },
]
sdist = { url = "https://files.pythonhosted.org/packages/cc/f6/bf62ff950c317ed03e77f3f6ddd7e34aaa98fe89d79ebd660c55343d8054/graphene-3.4.3.tar.gz", hash = "sha256:2a3786948ce75fe7e078443d37f609cbe5bb36ad8d6b828740ad3b95ed1a0aaa", size = 44739, upload-time = "2024-11-09T20:44:25.757Z" }
wheels = [
    { url = "https://files.pythonhosted.org/packages/66/e0/61d8e98007182e6b2aca7cf65904721fb2e4bce0192272ab9cb6f69d8812/graphene-3.4.3-py2.py3-none-any.whl", hash = "sha256:820db6289754c181007a150db1f7fff544b94142b556d12e3ebc777a7bf36c71", size = 114894, upload-time = "2024-11-09T20:44:23.851Z" },
]

[[package]]
name = "graphql-core"
version = "3.2.6"
source = { registry = "https://pypi.org/simple" }
sdist = { url = "https://files.pythonhosted.org/packages/c4/16/7574029da84834349b60ed71614d66ca3afe46e9bf9c7b9562102acb7d4f/graphql_core-3.2.6.tar.gz", hash = "sha256:c08eec22f9e40f0bd61d805907e3b3b1b9a320bc606e23dc145eebca07c8fbab", size = 505353, upload-time = "2025-01-26T16:36:27.374Z" }
wheels = [
    { url = "https://files.pythonhosted.org/packages/ae/4f/7297663840621022bc73c22d7d9d80dbc78b4db6297f764b545cd5dd462d/graphql_core-3.2.6-py3-none-any.whl", hash = "sha256:78b016718c161a6fb20a7d97bbf107f331cd1afe53e45566c59f776ed7f0b45f", size = 203416, upload-time = "2025-01-26T16:36:24.868Z" },
]

[[package]]
name = "graphql-relay"
version = "3.2.0"
source = { registry = "https://pypi.org/simple" }
dependencies = [
    { name = "graphql-core" },
]
sdist = { url = "https://files.pythonhosted.org/packages/d1/13/98fbf8d67552f102488ffc16c6f559ce71ea15f6294728d33928ab5ff14d/graphql-relay-3.2.0.tar.gz", hash = "sha256:1ff1c51298356e481a0be009ccdff249832ce53f30559c1338f22a0e0d17250c", size = 50027, upload-time = "2022-04-16T11:03:45.447Z" }
wheels = [
    { url = "https://files.pythonhosted.org/packages/74/16/a4cf06adbc711bd364a73ce043b0b08d8fa5aae3df11b6ee4248bcdad2e0/graphql_relay-3.2.0-py3-none-any.whl", hash = "sha256:c9b22bd28b170ba1fe674c74384a8ff30a76c8e26f88ac3aa1584dd3179953e5", size = 16940, upload-time = "2022-04-16T11:03:43.895Z" },
]

[[package]]
name = "greenlet"
version = "3.2.4"
source = { registry = "https://pypi.org/simple" }
sdist = { url = "https://files.pythonhosted.org/packages/03/b8/704d753a5a45507a7aab61f18db9509302ed3d0a27ac7e0359ec2905b1a6/greenlet-3.2.4.tar.gz", hash = "sha256:0dca0d95ff849f9a364385f36ab49f50065d76964944638be9691e1832e9f86d", size = 188260, upload-time = "2025-08-07T13:24:33.51Z" }
wheels = [
    { url = "https://files.pythonhosted.org/packages/49/e8/58c7f85958bda41dafea50497cbd59738c5c43dbbea5ee83d651234398f4/greenlet-3.2.4-cp313-cp313-macosx_11_0_universal2.whl", hash = "sha256:1a921e542453fe531144e91e1feedf12e07351b1cf6c9e8a3325ea600a715a31", size = 272814, upload-time = "2025-08-07T13:15:50.011Z" },
    { url = "https://files.pythonhosted.org/packages/62/dd/b9f59862e9e257a16e4e610480cfffd29e3fae018a68c2332090b53aac3d/greenlet-3.2.4-cp313-cp313-manylinux2014_aarch64.manylinux_2_17_aarch64.whl", hash = "sha256:cd3c8e693bff0fff6ba55f140bf390fa92c994083f838fece0f63be121334945", size = 641073, upload-time = "2025-08-07T13:42:57.23Z" },
    { url = "https://files.pythonhosted.org/packages/f7/0b/bc13f787394920b23073ca3b6c4a7a21396301ed75a655bcb47196b50e6e/greenlet-3.2.4-cp313-cp313-manylinux2014_ppc64le.manylinux_2_17_ppc64le.whl", hash = "sha256:710638eb93b1fa52823aa91bf75326f9ecdfd5e0466f00789246a5280f4ba0fc", size = 655191, upload-time = "2025-08-07T13:45:29.752Z" },
    { url = "https://files.pythonhosted.org/packages/f2/d6/6adde57d1345a8d0f14d31e4ab9c23cfe8e2cd39c3baf7674b4b0338d266/greenlet-3.2.4-cp313-cp313-manylinux2014_s390x.manylinux_2_17_s390x.whl", hash = "sha256:c5111ccdc9c88f423426df3fd1811bfc40ed66264d35aa373420a34377efc98a", size = 649516, upload-time = "2025-08-07T13:53:16.314Z" },
    { url = "https://files.pythonhosted.org/packages/7f/3b/3a3328a788d4a473889a2d403199932be55b1b0060f4ddd96ee7cdfcad10/greenlet-3.2.4-cp313-cp313-manylinux2014_x86_64.manylinux_2_17_x86_64.whl", hash = "sha256:d76383238584e9711e20ebe14db6c88ddcedc1829a9ad31a584389463b5aa504", size = 652169, upload-time = "2025-08-07T13:18:32.861Z" },
    { url = "https://files.pythonhosted.org/packages/ee/43/3cecdc0349359e1a527cbf2e3e28e5f8f06d3343aaf82ca13437a9aa290f/greenlet-3.2.4-cp313-cp313-manylinux_2_24_x86_64.manylinux_2_28_x86_64.whl", hash = "sha256:23768528f2911bcd7e475210822ffb5254ed10d71f4028387e5a99b4c6699671", size = 610497, upload-time = "2025-08-07T13:18:31.636Z" },
    { url = "https://files.pythonhosted.org/packages/b8/19/06b6cf5d604e2c382a6f31cafafd6f33d5dea706f4db7bdab184bad2b21d/greenlet-3.2.4-cp313-cp313-musllinux_1_1_aarch64.whl", hash = "sha256:00fadb3fedccc447f517ee0d3fd8fe49eae949e1cd0f6a611818f4f6fb7dc83b", size = 1121662, upload-time = "2025-08-07T13:42:41.117Z" },
    { url = "https://files.pythonhosted.org/packages/a2/15/0d5e4e1a66fab130d98168fe984c509249c833c1a3c16806b90f253ce7b9/greenlet-3.2.4-cp313-cp313-musllinux_1_1_x86_64.whl", hash = "sha256:d25c5091190f2dc0eaa3f950252122edbbadbb682aa7b1ef2f8af0f8c0afefae", size = 1149210, upload-time = "2025-08-07T13:18:24.072Z" },
    { url = "https://files.pythonhosted.org/packages/0b/55/2321e43595e6801e105fcfdee02b34c0f996eb71e6ddffca6b10b7e1d771/greenlet-3.2.4-cp313-cp313-win_amd64.whl", hash = "sha256:554b03b6e73aaabec3745364d6239e9e012d64c68ccd0b8430c64ccc14939a8b", size = 299685, upload-time = "2025-08-07T13:24:38.824Z" },
]

[[package]]
name = "gto"
version = "1.8.0"
source = { registry = "https://pypi.org/simple" }
dependencies = [
    { name = "entrypoints" },
    { name = "funcy" },
    { name = "pydantic" },
    { name = "rich" },
    { name = "ruamel-yaml" },
    { name = "scmrepo" },
    { name = "semver" },
    { name = "tabulate" },
    { name = "typer" },
]
sdist = { url = "https://files.pythonhosted.org/packages/6e/8b/0878e392a61e2f9b7d5ab62a1d00645d6de43ae58c738038e89ab5528650/gto-1.8.0.tar.gz", hash = "sha256:eeb95bbb99582232a9344923ebbb4158d9ee3102de9e782ff95f0e14123da228", size = 58944, upload-time = "2025-08-20T01:06:55.525Z" }
wheels = [
    { url = "https://files.pythonhosted.org/packages/4f/32/6bd3d6a0de08162dc9628cfa5ece0aca6e58ac1ff0af157d5058c1e147ef/gto-1.8.0-py3-none-any.whl", hash = "sha256:d91116bfbed0bcf669b1c2d2f4b4566afed8350e6dd42b105774e274943959f0", size = 45368, upload-time = "2025-08-20T01:06:53.765Z" },
]

[[package]]
name = "gunicorn"
version = "23.0.0"
source = { registry = "https://pypi.org/simple" }
dependencies = [
    { name = "packaging" },
]
sdist = { url = "https://files.pythonhosted.org/packages/34/72/9614c465dc206155d93eff0ca20d42e1e35afc533971379482de953521a4/gunicorn-23.0.0.tar.gz", hash = "sha256:f014447a0101dc57e294f6c18ca6b40227a4c90e9bdb586042628030cba004ec", size = 375031, upload-time = "2024-08-10T20:25:27.378Z" }
wheels = [
    { url = "https://files.pythonhosted.org/packages/cb/7d/6dac2a6e1eba33ee43f318edbed4ff29151a49b5d37f080aad1e6469bca4/gunicorn-23.0.0-py3-none-any.whl", hash = "sha256:ec400d38950de4dfd418cff8328b2c8faed0edb0d517d3394e457c317908ca4d", size = 85029, upload-time = "2024-08-10T20:25:24.996Z" },
]

[[package]]
name = "h11"
version = "0.16.0"
source = { registry = "https://pypi.org/simple" }
sdist = { url = "https://files.pythonhosted.org/packages/01/ee/02a2c011bdab74c6fb3c75474d40b3052059d95df7e73351460c8588d963/h11-0.16.0.tar.gz", hash = "sha256:4e35b956cf45792e4caa5885e69fba00bdbc6ffafbfa020300e549b208ee5ff1", size = 101250, upload-time = "2025-04-24T03:35:25.427Z" }
wheels = [
    { url = "https://files.pythonhosted.org/packages/04/4b/29cac41a4d98d144bf5f6d33995617b185d14b22401f75ca86f384e87ff1/h11-0.16.0-py3-none-any.whl", hash = "sha256:63cf8bbe7522de3bf65932fda1d9c2772064ffb3dae62d55932da54b31cb6c86", size = 37515, upload-time = "2025-04-24T03:35:24.344Z" },
]

[[package]]
name = "hf-xet"
version = "1.1.8"
source = { registry = "https://pypi.org/simple" }
sdist = { url = "https://files.pythonhosted.org/packages/7a/49/91010b59debc7c862a5fd426d343134dd9a68778dbe570234b6495a4e204/hf_xet-1.1.8.tar.gz", hash = "sha256:62a0043e441753bbc446dcb5a3fe40a4d03f5fb9f13589ef1df9ab19252beb53", size = 484065, upload-time = "2025-08-18T22:01:03.584Z" }
wheels = [
    { url = "https://files.pythonhosted.org/packages/9c/91/5814db3a0d4a65fb6a87f0931ae28073b87f06307701fe66e7c41513bfb4/hf_xet-1.1.8-cp37-abi3-macosx_10_12_x86_64.whl", hash = "sha256:3d5f82e533fc51c7daad0f9b655d9c7811b5308e5890236828bd1dd3ed8fea74", size = 2752357, upload-time = "2025-08-18T22:00:58.777Z" },
    { url = "https://files.pythonhosted.org/packages/70/72/ce898516e97341a7a9d450609e130e108643389110261eaee6deb1ba8545/hf_xet-1.1.8-cp37-abi3-macosx_11_0_arm64.whl", hash = "sha256:8e2dba5896bca3ab61d0bef4f01a1647004de59640701b37e37eaa57087bbd9d", size = 2613142, upload-time = "2025-08-18T22:00:57.252Z" },
    { url = "https://files.pythonhosted.org/packages/b7/d6/13af5f916cef795ac2b5e4cc1de31f2e0e375f4475d50799915835f301c2/hf_xet-1.1.8-cp37-abi3-manylinux_2_17_x86_64.manylinux2014_x86_64.whl", hash = "sha256:bfe5700bc729be3d33d4e9a9b5cc17a951bf8c7ada7ba0c9198a6ab2053b7453", size = 3175859, upload-time = "2025-08-18T22:00:55.978Z" },
    { url = "https://files.pythonhosted.org/packages/4c/ed/34a193c9d1d72b7c3901b3b5153b1be9b2736b832692e1c3f167af537102/hf_xet-1.1.8-cp37-abi3-manylinux_2_28_aarch64.whl", hash = "sha256:09e86514c3c4284ed8a57d6b0f3d089f9836a0af0a1ceb3c9dd664f1f3eaefef", size = 3074178, upload-time = "2025-08-18T22:00:54.147Z" },
    { url = "https://files.pythonhosted.org/packages/4a/1b/de6817b4bf65385280252dff5c9cceeedfbcb27ddb93923639323c1034a4/hf_xet-1.1.8-cp37-abi3-musllinux_1_2_aarch64.whl", hash = "sha256:4a9b99ab721d385b83f4fc8ee4e0366b0b59dce03b5888a86029cc0ca634efbf", size = 3238122, upload-time = "2025-08-18T22:01:00.546Z" },
    { url = "https://files.pythonhosted.org/packages/b7/13/874c85c7ed519ec101deb654f06703d9e5e68d34416730f64c4755ada36a/hf_xet-1.1.8-cp37-abi3-musllinux_1_2_x86_64.whl", hash = "sha256:25b9d43333bbef39aeae1616789ec329c21401a7fe30969d538791076227b591", size = 3344325, upload-time = "2025-08-18T22:01:02.013Z" },
    { url = "https://files.pythonhosted.org/packages/9e/d3/0aaf279f4f3dea58e99401b92c31c0f752924ba0e6c7d7bb07b1dbd7f35e/hf_xet-1.1.8-cp37-abi3-win_amd64.whl", hash = "sha256:4171f31d87b13da4af1ed86c98cf763292e4720c088b4957cf9d564f92904ca9", size = 2801689, upload-time = "2025-08-18T22:01:04.81Z" },
]

[[package]]
name = "huggingface-hub"
version = "0.34.4"
source = { registry = "https://pypi.org/simple" }
dependencies = [
    { name = "filelock" },
    { name = "fsspec" },
    { name = "hf-xet", marker = "platform_machine == 'aarch64' or platform_machine == 'amd64' or platform_machine == 'arm64' or platform_machine == 'x86_64'" },
    { name = "packaging" },
    { name = "pyyaml" },
    { name = "requests" },
    { name = "tqdm" },
    { name = "typing-extensions" },
]
sdist = { url = "https://files.pythonhosted.org/packages/45/c9/bdbe19339f76d12985bc03572f330a01a93c04dffecaaea3061bdd7fb892/huggingface_hub-0.34.4.tar.gz", hash = "sha256:a4228daa6fb001be3f4f4bdaf9a0db00e1739235702848df00885c9b5742c85c", size = 459768, upload-time = "2025-08-08T09:14:52.365Z" }
wheels = [
    { url = "https://files.pythonhosted.org/packages/39/7b/bb06b061991107cd8783f300adff3e7b7f284e330fd82f507f2a1417b11d/huggingface_hub-0.34.4-py3-none-any.whl", hash = "sha256:9b365d781739c93ff90c359844221beef048403f1bc1f1c123c191257c3c890a", size = 561452, upload-time = "2025-08-08T09:14:50.159Z" },
]

[[package]]
name = "hydra-core"
version = "1.3.2"
source = { registry = "https://pypi.org/simple" }
dependencies = [
    { name = "antlr4-python3-runtime" },
    { name = "omegaconf" },
    { name = "packaging" },
]
sdist = { url = "https://files.pythonhosted.org/packages/6d/8e/07e42bc434a847154083b315779b0a81d567154504624e181caf2c71cd98/hydra-core-1.3.2.tar.gz", hash = "sha256:8a878ed67216997c3e9d88a8e72e7b4767e81af37afb4ea3334b269a4390a824", size = 3263494, upload-time = "2023-02-23T18:33:43.03Z" }
wheels = [
    { url = "https://files.pythonhosted.org/packages/c6/50/e0edd38dcd63fb26a8547f13d28f7a008bc4a3fd4eb4ff030673f22ad41a/hydra_core-1.3.2-py3-none-any.whl", hash = "sha256:fa0238a9e31df3373b35b0bfb672c34cc92718d21f81311d8996a16de1141d8b", size = 154547, upload-time = "2023-02-23T18:33:40.801Z" },
]

[[package]]
name = "identify"
version = "2.6.13"
source = { registry = "https://pypi.org/simple" }
sdist = { url = "https://files.pythonhosted.org/packages/82/ca/ffbabe3635bb839aa36b3a893c91a9b0d368cb4d8073e03a12896970af82/identify-2.6.13.tar.gz", hash = "sha256:da8d6c828e773620e13bfa86ea601c5a5310ba4bcd65edf378198b56a1f9fb32", size = 99243, upload-time = "2025-08-09T19:35:00.6Z" }
wheels = [
    { url = "https://files.pythonhosted.org/packages/e7/ce/461b60a3ee109518c055953729bf9ed089a04db895d47e95444071dcdef2/identify-2.6.13-py2.py3-none-any.whl", hash = "sha256:60381139b3ae39447482ecc406944190f690d4a2997f2584062089848361b33b", size = 99153, upload-time = "2025-08-09T19:34:59.1Z" },
]

[[package]]
name = "idna"
version = "3.10"
source = { registry = "https://pypi.org/simple" }
sdist = { url = "https://files.pythonhosted.org/packages/f1/70/7703c29685631f5a7590aa73f1f1d3fa9a380e654b86af429e0934a32f7d/idna-3.10.tar.gz", hash = "sha256:12f65c9b470abda6dc35cf8e63cc574b1c52b11df2c86030af0ac09b01b13ea9", size = 190490, upload-time = "2024-09-15T18:07:39.745Z" }
wheels = [
    { url = "https://files.pythonhosted.org/packages/76/c6/c88e154df9c4e1a2a66ccf0005a88dfb2650c1dffb6f5ce603dfbd452ce3/idna-3.10-py3-none-any.whl", hash = "sha256:946d195a0d259cbba61165e88e65941f16e9b36ea6ddb97f00452bae8b1287d3", size = 70442, upload-time = "2024-09-15T18:07:37.964Z" },
]

[[package]]
name = "importlib-metadata"
version = "8.7.0"
source = { registry = "https://pypi.org/simple" }
dependencies = [
    { name = "zipp" },
]
sdist = { url = "https://files.pythonhosted.org/packages/76/66/650a33bd90f786193e4de4b3ad86ea60b53c89b669a5c7be931fac31cdb0/importlib_metadata-8.7.0.tar.gz", hash = "sha256:d13b81ad223b890aa16c5471f2ac3056cf76c5f10f82d6f9292f0b415f389000", size = 56641, upload-time = "2025-04-27T15:29:01.736Z" }
wheels = [
    { url = "https://files.pythonhosted.org/packages/20/b0/36bd937216ec521246249be3bf9855081de4c5e06a0c9b4219dbeda50373/importlib_metadata-8.7.0-py3-none-any.whl", hash = "sha256:e5dd1551894c77868a30651cef00984d50e1002d06942a7101d34870c5f02afd", size = 27656, upload-time = "2025-04-27T15:29:00.214Z" },
]

[[package]]
name = "iterative-telemetry"
version = "0.0.10"
source = { registry = "https://pypi.org/simple" }
dependencies = [
    { name = "appdirs" },
    { name = "distro" },
    { name = "filelock" },
    { name = "requests" },
]
sdist = { url = "https://files.pythonhosted.org/packages/d2/b6/f17d6e80252b7be6ca4d9463db226ce7863d26287f16f1347e981cd2f3d8/iterative_telemetry-0.0.10.tar.gz", hash = "sha256:7fde6111de6fa4acf5a95a6190cc9cc5d17d835a815f0a18ece201f6031f4ed6", size = 20080, upload-time = "2025-02-11T02:47:53.391Z" }
wheels = [
    { url = "https://files.pythonhosted.org/packages/1a/82/7331bbf84f1ccce7a2dd09a580c7bad38417cf35c84dc0b81bce2cf779b9/iterative_telemetry-0.0.10-py3-none-any.whl", hash = "sha256:e58ffb60d22c3de8dad6a114697cc61f6c14911cae484bf90df394e0d6553603", size = 10644, upload-time = "2025-02-11T02:47:51.273Z" },
]

[[package]]
name = "itsdangerous"
version = "2.2.0"
source = { registry = "https://pypi.org/simple" }
sdist = { url = "https://files.pythonhosted.org/packages/9c/cb/8ac0172223afbccb63986cc25049b154ecfb5e85932587206f42317be31d/itsdangerous-2.2.0.tar.gz", hash = "sha256:e0050c0b7da1eea53ffaf149c0cfbb5c6e2e2b69c4bef22c81fa6eb73e5f6173", size = 54410, upload-time = "2024-04-16T21:28:15.614Z" }
wheels = [
    { url = "https://files.pythonhosted.org/packages/04/96/92447566d16df59b2a776c0fb82dbc4d9e07cd95062562af01e408583fc4/itsdangerous-2.2.0-py3-none-any.whl", hash = "sha256:c6242fc49e35958c8b15141343aa660db5fc54d4f13a1db01a3f5891b98700ef", size = 16234, upload-time = "2024-04-16T21:28:14.499Z" },
]

[[package]]
name = "jedi"
version = "0.19.2"
source = { registry = "https://pypi.org/simple" }
dependencies = [
    { name = "parso" },
]
sdist = { url = "https://files.pythonhosted.org/packages/72/3a/79a912fbd4d8dd6fbb02bf69afd3bb72cf0c729bb3063c6f4498603db17a/jedi-0.19.2.tar.gz", hash = "sha256:4770dc3de41bde3966b02eb84fbcf557fb33cce26ad23da12c742fb50ecb11f0", size = 1231287, upload-time = "2024-11-11T01:41:42.873Z" }
wheels = [
    { url = "https://files.pythonhosted.org/packages/c0/5a/9cac0c82afec3d09ccd97c8b6502d48f165f9124db81b4bcb90b4af974ee/jedi-0.19.2-py2.py3-none-any.whl", hash = "sha256:a8ef22bde8490f57fe5c7681a3c83cb58874daf72b4784de3cce5b6ef6edb5b9", size = 1572278, upload-time = "2024-11-11T01:41:40.175Z" },
]

[[package]]
name = "jinja2"
version = "3.1.6"
source = { registry = "https://pypi.org/simple" }
dependencies = [
    { name = "markupsafe" },
]
sdist = { url = "https://files.pythonhosted.org/packages/df/bf/f7da0350254c0ed7c72f3e33cef02e048281fec7ecec5f032d4aac52226b/jinja2-3.1.6.tar.gz", hash = "sha256:0137fb05990d35f1275a587e9aee6d56da821fc83491a0fb838183be43f66d6d", size = 245115, upload-time = "2025-03-05T20:05:02.478Z" }
wheels = [
    { url = "https://files.pythonhosted.org/packages/62/a1/3d680cbfd5f4b8f15abc1d571870c5fc3e594bb582bc3b64ea099db13e56/jinja2-3.1.6-py3-none-any.whl", hash = "sha256:85ece4451f492d0c13c5dd7c13a64681a86afae63a5f347908daf103ce6d2f67", size = 134899, upload-time = "2025-03-05T20:05:00.369Z" },
]

[[package]]
name = "jmespath"
version = "1.0.1"
source = { registry = "https://pypi.org/simple" }
sdist = { url = "https://files.pythonhosted.org/packages/00/2a/e867e8531cf3e36b41201936b7fa7ba7b5702dbef42922193f05c8976cd6/jmespath-1.0.1.tar.gz", hash = "sha256:90261b206d6defd58fdd5e85f478bf633a2901798906be2ad389150c5c60edbe", size = 25843, upload-time = "2022-06-17T18:00:12.224Z" }
wheels = [
    { url = "https://files.pythonhosted.org/packages/31/b4/b9b800c45527aadd64d5b442f9b932b00648617eb5d63d2c7a6587b7cafc/jmespath-1.0.1-py3-none-any.whl", hash = "sha256:02e2e4cc71b5bcab88332eebf907519190dd9e6e82107fa7f83b1003a6252980", size = 20256, upload-time = "2022-06-17T18:00:10.251Z" },
]

[[package]]
name = "joblib"
version = "1.5.2"
source = { registry = "https://pypi.org/simple" }
sdist = { url = "https://files.pythonhosted.org/packages/e8/5d/447af5ea094b9e4c4054f82e223ada074c552335b9b4b2d14bd9b35a67c4/joblib-1.5.2.tar.gz", hash = "sha256:3faa5c39054b2f03ca547da9b2f52fde67c06240c31853f306aea97f13647b55", size = 331077, upload-time = "2025-08-27T12:15:46.575Z" }
wheels = [
    { url = "https://files.pythonhosted.org/packages/1e/e8/685f47e0d754320684db4425a0967f7d3fa70126bffd76110b7009a0090f/joblib-1.5.2-py3-none-any.whl", hash = "sha256:4e1f0bdbb987e6d843c70cf43714cb276623def372df3c22fe5266b2670bc241", size = 308396, upload-time = "2025-08-27T12:15:45.188Z" },
]

[[package]]
name = "jsonschema"
version = "4.25.1"
source = { registry = "https://pypi.org/simple" }
dependencies = [
    { name = "attrs" },
    { name = "jsonschema-specifications" },
    { name = "referencing" },
    { name = "rpds-py" },
]
sdist = { url = "https://files.pythonhosted.org/packages/74/69/f7185de793a29082a9f3c7728268ffb31cb5095131a9c139a74078e27336/jsonschema-4.25.1.tar.gz", hash = "sha256:e4a9655ce0da0c0b67a085847e00a3a51449e1157f4f75e9fb5aa545e122eb85", size = 357342, upload-time = "2025-08-18T17:03:50.038Z" }
wheels = [
    { url = "https://files.pythonhosted.org/packages/bf/9c/8c95d856233c1f82500c2450b8c68576b4cf1c871db3afac5c34ff84e6fd/jsonschema-4.25.1-py3-none-any.whl", hash = "sha256:3fba0169e345c7175110351d456342c364814cfcf3b964ba4587f22915230a63", size = 90040, upload-time = "2025-08-18T17:03:48.373Z" },
]

[[package]]
name = "jsonschema-specifications"
version = "2025.4.1"
source = { registry = "https://pypi.org/simple" }
dependencies = [
    { name = "referencing" },
]
sdist = { url = "https://files.pythonhosted.org/packages/bf/ce/46fbd9c8119cfc3581ee5643ea49464d168028cfb5caff5fc0596d0cf914/jsonschema_specifications-2025.4.1.tar.gz", hash = "sha256:630159c9f4dbea161a6a2205c3011cc4f18ff381b189fff48bb39b9bf26ae608", size = 15513, upload-time = "2025-04-23T12:34:07.418Z" }
wheels = [
    { url = "https://files.pythonhosted.org/packages/01/0e/b27cdbaccf30b890c40ed1da9fd4a3593a5cf94dae54fb34f8a4b74fcd3f/jsonschema_specifications-2025.4.1-py3-none-any.whl", hash = "sha256:4653bffbd6584f7de83a67e0d620ef16900b390ddc7939d56684d6c81e33f1af", size = 18437, upload-time = "2025-04-23T12:34:05.422Z" },
]

[[package]]
name = "kiwisolver"
version = "1.4.9"
source = { registry = "https://pypi.org/simple" }
sdist = { url = "https://files.pythonhosted.org/packages/5c/3c/85844f1b0feb11ee581ac23fe5fce65cd049a200c1446708cc1b7f922875/kiwisolver-1.4.9.tar.gz", hash = "sha256:c3b22c26c6fd6811b0ae8363b95ca8ce4ea3c202d3d0975b2914310ceb1bcc4d", size = 97564, upload-time = "2025-08-10T21:27:49.279Z" }
wheels = [
    { url = "https://files.pythonhosted.org/packages/31/c1/c2686cda909742ab66c7388e9a1a8521a59eb89f8bcfbee28fc980d07e24/kiwisolver-1.4.9-cp313-cp313-macosx_10_13_universal2.whl", hash = "sha256:a5d0432ccf1c7ab14f9949eec60c5d1f924f17c037e9f8b33352fa05799359b8", size = 123681, upload-time = "2025-08-10T21:26:26.725Z" },
    { url = "https://files.pythonhosted.org/packages/ca/f0/f44f50c9f5b1a1860261092e3bc91ecdc9acda848a8b8c6abfda4a24dd5c/kiwisolver-1.4.9-cp313-cp313-macosx_10_13_x86_64.whl", hash = "sha256:efb3a45b35622bb6c16dbfab491a8f5a391fe0e9d45ef32f4df85658232ca0e2", size = 66464, upload-time = "2025-08-10T21:26:27.733Z" },
    { url = "https://files.pythonhosted.org/packages/2d/7a/9d90a151f558e29c3936b8a47ac770235f436f2120aca41a6d5f3d62ae8d/kiwisolver-1.4.9-cp313-cp313-macosx_11_0_arm64.whl", hash = "sha256:1a12cf6398e8a0a001a059747a1cbf24705e18fe413bc22de7b3d15c67cffe3f", size = 64961, upload-time = "2025-08-10T21:26:28.729Z" },
    { url = "https://files.pythonhosted.org/packages/e9/e9/f218a2cb3a9ffbe324ca29a9e399fa2d2866d7f348ec3a88df87fc248fc5/kiwisolver-1.4.9-cp313-cp313-manylinux2014_x86_64.manylinux_2_17_x86_64.whl", hash = "sha256:b67e6efbf68e077dd71d1a6b37e43e1a99d0bff1a3d51867d45ee8908b931098", size = 1474607, upload-time = "2025-08-10T21:26:29.798Z" },
    { url = "https://files.pythonhosted.org/packages/d9/28/aac26d4c882f14de59041636292bc838db8961373825df23b8eeb807e198/kiwisolver-1.4.9-cp313-cp313-manylinux_2_24_aarch64.manylinux_2_28_aarch64.whl", hash = "sha256:5656aa670507437af0207645273ccdfee4f14bacd7f7c67a4306d0dcaeaf6eed", size = 1276546, upload-time = "2025-08-10T21:26:31.401Z" },
    { url = "https://files.pythonhosted.org/packages/8b/ad/8bfc1c93d4cc565e5069162f610ba2f48ff39b7de4b5b8d93f69f30c4bed/kiwisolver-1.4.9-cp313-cp313-manylinux_2_24_ppc64le.manylinux_2_28_ppc64le.whl", hash = "sha256:bfc08add558155345129c7803b3671cf195e6a56e7a12f3dde7c57d9b417f525", size = 1294482, upload-time = "2025-08-10T21:26:32.721Z" },
    { url = "https://files.pythonhosted.org/packages/da/f1/6aca55ff798901d8ce403206d00e033191f63d82dd708a186e0ed2067e9c/kiwisolver-1.4.9-cp313-cp313-manylinux_2_24_s390x.manylinux_2_28_s390x.whl", hash = "sha256:40092754720b174e6ccf9e845d0d8c7d8e12c3d71e7fc35f55f3813e96376f78", size = 1343720, upload-time = "2025-08-10T21:26:34.032Z" },
    { url = "https://files.pythonhosted.org/packages/d1/91/eed031876c595c81d90d0f6fc681ece250e14bf6998c3d7c419466b523b7/kiwisolver-1.4.9-cp313-cp313-musllinux_1_2_aarch64.whl", hash = "sha256:497d05f29a1300d14e02e6441cf0f5ee81c1ff5a304b0d9fb77423974684e08b", size = 2224907, upload-time = "2025-08-10T21:26:35.824Z" },
    { url = "https://files.pythonhosted.org/packages/e9/ec/4d1925f2e49617b9cca9c34bfa11adefad49d00db038e692a559454dfb2e/kiwisolver-1.4.9-cp313-cp313-musllinux_1_2_ppc64le.whl", hash = "sha256:bdd1a81a1860476eb41ac4bc1e07b3f07259e6d55bbf739b79c8aaedcf512799", size = 2321334, upload-time = "2025-08-10T21:26:37.534Z" },
    { url = "https://files.pythonhosted.org/packages/43/cb/450cd4499356f68802750c6ddc18647b8ea01ffa28f50d20598e0befe6e9/kiwisolver-1.4.9-cp313-cp313-musllinux_1_2_s390x.whl", hash = "sha256:e6b93f13371d341afee3be9f7c5964e3fe61d5fa30f6a30eb49856935dfe4fc3", size = 2488313, upload-time = "2025-08-10T21:26:39.191Z" },
    { url = "https://files.pythonhosted.org/packages/71/67/fc76242bd99f885651128a5d4fa6083e5524694b7c88b489b1b55fdc491d/kiwisolver-1.4.9-cp313-cp313-musllinux_1_2_x86_64.whl", hash = "sha256:d75aa530ccfaa593da12834b86a0724f58bff12706659baa9227c2ccaa06264c", size = 2291970, upload-time = "2025-08-10T21:26:40.828Z" },
    { url = "https://files.pythonhosted.org/packages/75/bd/f1a5d894000941739f2ae1b65a32892349423ad49c2e6d0771d0bad3fae4/kiwisolver-1.4.9-cp313-cp313-win_amd64.whl", hash = "sha256:dd0a578400839256df88c16abddf9ba14813ec5f21362e1fe65022e00c883d4d", size = 73894, upload-time = "2025-08-10T21:26:42.33Z" },
    { url = "https://files.pythonhosted.org/packages/95/38/dce480814d25b99a391abbddadc78f7c117c6da34be68ca8b02d5848b424/kiwisolver-1.4.9-cp313-cp313-win_arm64.whl", hash = "sha256:d4188e73af84ca82468f09cadc5ac4db578109e52acb4518d8154698d3a87ca2", size = 64995, upload-time = "2025-08-10T21:26:43.889Z" },
    { url = "https://files.pythonhosted.org/packages/e2/37/7d218ce5d92dadc5ebdd9070d903e0c7cf7edfe03f179433ac4d13ce659c/kiwisolver-1.4.9-cp313-cp313t-macosx_10_13_universal2.whl", hash = "sha256:5a0f2724dfd4e3b3ac5a82436a8e6fd16baa7d507117e4279b660fe8ca38a3a1", size = 126510, upload-time = "2025-08-10T21:26:44.915Z" },
    { url = "https://files.pythonhosted.org/packages/23/b0/e85a2b48233daef4b648fb657ebbb6f8367696a2d9548a00b4ee0eb67803/kiwisolver-1.4.9-cp313-cp313t-macosx_10_13_x86_64.whl", hash = "sha256:1b11d6a633e4ed84fc0ddafd4ebfd8ea49b3f25082c04ad12b8315c11d504dc1", size = 67903, upload-time = "2025-08-10T21:26:45.934Z" },
    { url = "https://files.pythonhosted.org/packages/44/98/f2425bc0113ad7de24da6bb4dae1343476e95e1d738be7c04d31a5d037fd/kiwisolver-1.4.9-cp313-cp313t-macosx_11_0_arm64.whl", hash = "sha256:61874cdb0a36016354853593cffc38e56fc9ca5aa97d2c05d3dcf6922cd55a11", size = 66402, upload-time = "2025-08-10T21:26:47.101Z" },
    { url = "https://files.pythonhosted.org/packages/98/d8/594657886df9f34c4177cc353cc28ca7e6e5eb562d37ccc233bff43bbe2a/kiwisolver-1.4.9-cp313-cp313t-manylinux2014_x86_64.manylinux_2_17_x86_64.whl", hash = "sha256:60c439763a969a6af93b4881db0eed8fadf93ee98e18cbc35bc8da868d0c4f0c", size = 1582135, upload-time = "2025-08-10T21:26:48.665Z" },
    { url = "https://files.pythonhosted.org/packages/5c/c6/38a115b7170f8b306fc929e166340c24958347308ea3012c2b44e7e295db/kiwisolver-1.4.9-cp313-cp313t-manylinux_2_24_aarch64.manylinux_2_28_aarch64.whl", hash = "sha256:92a2f997387a1b79a75e7803aa7ded2cfbe2823852ccf1ba3bcf613b62ae3197", size = 1389409, upload-time = "2025-08-10T21:26:50.335Z" },
    { url = "https://files.pythonhosted.org/packages/bf/3b/e04883dace81f24a568bcee6eb3001da4ba05114afa622ec9b6fafdc1f5e/kiwisolver-1.4.9-cp313-cp313t-manylinux_2_24_ppc64le.manylinux_2_28_ppc64le.whl", hash = "sha256:a31d512c812daea6d8b3be3b2bfcbeb091dbb09177706569bcfc6240dcf8b41c", size = 1401763, upload-time = "2025-08-10T21:26:51.867Z" },
    { url = "https://files.pythonhosted.org/packages/9f/80/20ace48e33408947af49d7d15c341eaee69e4e0304aab4b7660e234d6288/kiwisolver-1.4.9-cp313-cp313t-manylinux_2_24_s390x.manylinux_2_28_s390x.whl", hash = "sha256:52a15b0f35dad39862d376df10c5230155243a2c1a436e39eb55623ccbd68185", size = 1453643, upload-time = "2025-08-10T21:26:53.592Z" },
    { url = "https://files.pythonhosted.org/packages/64/31/6ce4380a4cd1f515bdda976a1e90e547ccd47b67a1546d63884463c92ca9/kiwisolver-1.4.9-cp313-cp313t-musllinux_1_2_aarch64.whl", hash = "sha256:a30fd6fdef1430fd9e1ba7b3398b5ee4e2887783917a687d86ba69985fb08748", size = 2330818, upload-time = "2025-08-10T21:26:55.051Z" },
    { url = "https://files.pythonhosted.org/packages/fa/e9/3f3fcba3bcc7432c795b82646306e822f3fd74df0ee81f0fa067a1f95668/kiwisolver-1.4.9-cp313-cp313t-musllinux_1_2_ppc64le.whl", hash = "sha256:cc9617b46837c6468197b5945e196ee9ca43057bb7d9d1ae688101e4e1dddf64", size = 2419963, upload-time = "2025-08-10T21:26:56.421Z" },
    { url = "https://files.pythonhosted.org/packages/99/43/7320c50e4133575c66e9f7dadead35ab22d7c012a3b09bb35647792b2a6d/kiwisolver-1.4.9-cp313-cp313t-musllinux_1_2_s390x.whl", hash = "sha256:0ab74e19f6a2b027ea4f845a78827969af45ce790e6cb3e1ebab71bdf9f215ff", size = 2594639, upload-time = "2025-08-10T21:26:57.882Z" },
    { url = "https://files.pythonhosted.org/packages/65/d6/17ae4a270d4a987ef8a385b906d2bdfc9fce502d6dc0d3aea865b47f548c/kiwisolver-1.4.9-cp313-cp313t-musllinux_1_2_x86_64.whl", hash = "sha256:dba5ee5d3981160c28d5490f0d1b7ed730c22470ff7f6cc26cfcfaacb9896a07", size = 2391741, upload-time = "2025-08-10T21:26:59.237Z" },
    { url = "https://files.pythonhosted.org/packages/2a/8f/8f6f491d595a9e5912971f3f863d81baddccc8a4d0c3749d6a0dd9ffc9df/kiwisolver-1.4.9-cp313-cp313t-win_arm64.whl", hash = "sha256:0749fd8f4218ad2e851e11cc4dc05c7cbc0cbc4267bdfdb31782e65aace4ee9c", size = 68646, upload-time = "2025-08-10T21:27:00.52Z" },
]

[[package]]
name = "kombu"
version = "5.5.4"
source = { registry = "https://pypi.org/simple" }
dependencies = [
    { name = "amqp" },
    { name = "packaging" },
    { name = "tzdata" },
    { name = "vine" },
]
sdist = { url = "https://files.pythonhosted.org/packages/0f/d3/5ff936d8319ac86b9c409f1501b07c426e6ad41966fedace9ef1b966e23f/kombu-5.5.4.tar.gz", hash = "sha256:886600168275ebeada93b888e831352fe578168342f0d1d5833d88ba0d847363", size = 461992, upload-time = "2025-06-01T10:19:22.281Z" }
wheels = [
    { url = "https://files.pythonhosted.org/packages/ef/70/a07dcf4f62598c8ad579df241af55ced65bed76e42e45d3c368a6d82dbc1/kombu-5.5.4-py3-none-any.whl", hash = "sha256:a12ed0557c238897d8e518f1d1fdf84bd1516c5e305af2dacd85c2015115feb8", size = 210034, upload-time = "2025-06-01T10:19:20.436Z" },
]

[[package]]
name = "lightning-utilities"
version = "0.15.2"
source = { registry = "https://pypi.org/simple" }
dependencies = [
    { name = "packaging" },
    { name = "setuptools" },
    { name = "typing-extensions" },
]
sdist = { url = "https://files.pythonhosted.org/packages/b8/39/6fc58ca81492db047149b4b8fd385aa1bfb8c28cd7cacb0c7eb0c44d842f/lightning_utilities-0.15.2.tar.gz", hash = "sha256:cdf12f530214a63dacefd713f180d1ecf5d165338101617b4742e8f22c032e24", size = 31090, upload-time = "2025-08-06T13:57:39.242Z" }
wheels = [
    { url = "https://files.pythonhosted.org/packages/de/73/3d757cb3fc16f0f9794dd289bcd0c4a031d9cf54d8137d6b984b2d02edf3/lightning_utilities-0.15.2-py3-none-any.whl", hash = "sha256:ad3ab1703775044bbf880dbf7ddaaac899396c96315f3aa1779cec9d618a9841", size = 29431, upload-time = "2025-08-06T13:57:38.046Z" },
]

[[package]]
name = "loguru"
version = "0.7.3"
source = { registry = "https://pypi.org/simple" }
dependencies = [
    { name = "colorama", marker = "sys_platform == 'win32'" },
    { name = "win32-setctime", marker = "sys_platform == 'win32'" },
]
sdist = { url = "https://files.pythonhosted.org/packages/3a/05/a1dae3dffd1116099471c643b8924f5aa6524411dc6c63fdae648c4f1aca/loguru-0.7.3.tar.gz", hash = "sha256:19480589e77d47b8d85b2c827ad95d49bf31b0dcde16593892eb51dd18706eb6", size = 63559, upload-time = "2024-12-06T11:20:56.608Z" }
wheels = [
    { url = "https://files.pythonhosted.org/packages/0c/29/0348de65b8cc732daa3e33e67806420b2ae89bdce2b04af740289c5c6c8c/loguru-0.7.3-py3-none-any.whl", hash = "sha256:31a33c10c8e1e10422bfd431aeb5d351c7cf7fa671e3c4df004162264b28220c", size = 61595, upload-time = "2024-12-06T11:20:54.538Z" },
]

[[package]]
name = "loro"
version = "1.5.4"
source = { registry = "https://pypi.org/simple" }
sdist = { url = "https://files.pythonhosted.org/packages/6f/56/755b0cde1197884a601420fb6353f3dc0558de66adfd43dc00753b5e6c38/loro-1.5.4.tar.gz", hash = "sha256:bc2d522e4c02922cad65ef5df6dd4e1fe55ddfad3ae7b5f1754f356ccf42f639", size = 63610, upload-time = "2025-08-14T14:11:39.951Z" }
wheels = [
    { url = "https://files.pythonhosted.org/packages/e1/77/85301e4bce40d3d622e4c97476ea3ca33dca37855422075a8710397c86d0/loro-1.5.4-cp313-cp313-macosx_10_12_x86_64.whl", hash = "sha256:f19d5c97647648da8f0e325cd91f5a54e73184a0ba63c8dbb90c42c03c56c3bf", size = 3080911, upload-time = "2025-08-14T08:58:09.136Z" },
    { url = "https://files.pythonhosted.org/packages/75/6a/c4417f907b2c570c4b8f71a20acb023b7800825f9202b659d785c22f4e89/loro-1.5.4-cp313-cp313-macosx_11_0_arm64.whl", hash = "sha256:da505a753581e3f0c25b917258b83169671ae9890a834e0c13b7ec42f8a1e3e9", size = 2886634, upload-time = "2025-08-14T08:57:43.308Z" },
    { url = "https://files.pythonhosted.org/packages/9f/f2/c4d427a7d5fa78b3743571ae67f69056bd3d62f4053be839d707e8e1c0e5/loro-1.5.4-cp313-cp313-manylinux_2_17_aarch64.manylinux2014_aarch64.whl", hash = "sha256:7c0a7496b40e47a0859ce5f6d077b0e2a3f7d472203c5c4427a4a62a184a02b3", size = 3128155, upload-time = "2025-08-14T08:50:50.451Z" },
    { url = "https://files.pythonhosted.org/packages/7f/51/9a47bdbd8d9735192f9de2f3b80e001a5a0f804c2839d4a2bc44839a3a4e/loro-1.5.4-cp313-cp313-manylinux_2_17_armv7l.manylinux2014_armv7l.whl", hash = "sha256:114bfc0252356301880f13be95cda20452b44cfad0fb34727d41abc935e3304c", size = 3193298, upload-time = "2025-08-14T08:51:55.698Z" },
    { url = "https://files.pythonhosted.org/packages/8a/c6/4b4325cee540b29c502c61a88ca9a607f8141dfc0ba2aef85b3d09a392b1/loro-1.5.4-cp313-cp313-manylinux_2_17_ppc64le.manylinux2014_ppc64le.whl", hash = "sha256:f6c1959034edc73db1b91b97c1f2ffce9842848af765e1dd787dfac2c54ee39f", size = 3579895, upload-time = "2025-08-14T08:52:59.745Z" },
    { url = "https://files.pythonhosted.org/packages/a4/91/2f521dc0c87acff991ef27914f9ff9d42ca6dc432f86e95a862f69195ac9/loro-1.5.4-cp313-cp313-manylinux_2_17_s390x.manylinux2014_s390x.whl", hash = "sha256:dd4560f90b0e36ace65e66cef92255cfdcf592c1cc708d1290af1b88740e20bd", size = 3293812, upload-time = "2025-08-14T08:54:05.387Z" },
    { url = "https://files.pythonhosted.org/packages/ce/ec/3c17389391ab83a6e7d4a661c4bf32e9ebabcee708a23385bd26d9e07745/loro-1.5.4-cp313-cp313-manylinux_2_17_x86_64.manylinux2014_x86_64.whl", hash = "sha256:51018dc99fed929b96fd111d562507de3b8702e7da952763ed21584b6de5f8e4", size = 3233172, upload-time = "2025-08-14T08:56:08.7Z" },
    { url = "https://files.pythonhosted.org/packages/1a/c9/20324bb35478fb72e9514c754219da9887729d6cbf242c6013cdf13d81e7/loro-1.5.4-cp313-cp313-manylinux_2_5_i686.manylinux1_i686.whl", hash = "sha256:9136ef2280af0381d22d52adb5edcfb89d5693fba2b5e9691d006f08998bdf97", size = 3523042, upload-time = "2025-08-14T08:55:08.634Z" },
    { url = "https://files.pythonhosted.org/packages/ea/9d/9aa53bc4831ffb52252bd1d5749f58b2681f6c3a58df4ba812a19486182e/loro-1.5.4-cp313-cp313-musllinux_1_2_aarch64.whl", hash = "sha256:e8960e8f044b18e211c5861e40de0f65d3bc41ecbd7ca31a4686990604700a91", size = 3284831, upload-time = "2025-08-14T08:59:05.78Z" },
    { url = "https://files.pythonhosted.org/packages/27/0d/c072df8c0567560714ddbfbd461d49d45ba4cfe8051d2a15dd7ed752c214/loro-1.5.4-cp313-cp313-musllinux_1_2_armv7l.whl", hash = "sha256:5d4fdf595fe5bbdf173e32c4c1bf581d48876111400a21f5067b2d4c4efdf9a0", size = 3460028, upload-time = "2025-08-14T14:10:10.407Z" },
    { url = "https://files.pythonhosted.org/packages/50/36/ae1786609fd3b5ac0b02db04b880ce3a2d4ce56f6c8ebf99a6352b2166e5/loro-1.5.4-cp313-cp313-musllinux_1_2_i686.whl", hash = "sha256:1cb2025339a379cf87bdd3aaa8ed2af126e9c78259797fe752502e6431d35630", size = 3522407, upload-time = "2025-08-14T14:10:43.039Z" },
    { url = "https://files.pythonhosted.org/packages/1b/5e/64641ee4ac7d5c60b69dec65803b7152055dc7560c257741f95f80b7760f/loro-1.5.4-cp313-cp313-musllinux_1_2_x86_64.whl", hash = "sha256:444bfc9211d6b09383cebd4e7e536083e75adb6668d3e039a67b6de2953b8e47", size = 3403032, upload-time = "2025-08-14T14:11:13.789Z" },
    { url = "https://files.pythonhosted.org/packages/bc/39/e3ea047f10716490ef1e1b20683fe6dbb795ca5f41e001920e4bbbdef89f/loro-1.5.4-cp313-cp313-win32.whl", hash = "sha256:b80c598c44aded4264fe5ddfaaae4b785d9996916fe5d5bea747948a174bac01", size = 2583310, upload-time = "2025-08-14T14:12:03.618Z" },
    { url = "https://files.pythonhosted.org/packages/6b/66/60809f76869de6fb474b983eb053a59805e1c14965eec04089454f3e493f/loro-1.5.4-cp313-cp313-win_amd64.whl", hash = "sha256:66376a13cebf6777a5ab0a47e40171848879609668160034877f4b50f2ba6d58", size = 2742115, upload-time = "2025-08-14T14:11:46.125Z" },
    { url = "https://files.pythonhosted.org/packages/65/3d/eacc3501655c1b3b13f0c9f32727cd696990219760926f194a1af859a8a4/loro-1.5.4-cp313-cp313t-manylinux_2_17_aarch64.manylinux2014_aarch64.whl", hash = "sha256:e7e68a414921c9a21249f777b24fb76cab02805190aa654dbe327177c7e43a45", size = 3123301, upload-time = "2025-08-14T08:50:52.417Z" },
    { url = "https://files.pythonhosted.org/packages/74/06/a2f84b847b3408a2e1356eff03c275d78cb47c6a8723ff80af09393609ec/loro-1.5.4-cp313-cp313t-manylinux_2_17_armv7l.manylinux2014_armv7l.whl", hash = "sha256:e770e7e50ca10a0e24089aae204575df392b1f47352231301de8a6a4e181efa5", size = 3176983, upload-time = "2025-08-14T08:51:57.652Z" },
    { url = "https://files.pythonhosted.org/packages/56/35/e3782a17e3ec4c73eaf49feedbd5165a9f15d5113ce1b6d06975c6615edb/loro-1.5.4-cp313-cp313t-manylinux_2_17_ppc64le.manylinux2014_ppc64le.whl", hash = "sha256:5e5eeb363314259e563ac31f4af7b22dc17ce72bed91bf0a78a61378fdb6b10f", size = 3578580, upload-time = "2025-08-14T08:53:01.345Z" },
    { url = "https://files.pythonhosted.org/packages/29/b3/42f5ffcebd089acf7cd2e9d39f9ce06bd86495904dbe34ae6e715806b923/loro-1.5.4-cp313-cp313t-manylinux_2_17_s390x.manylinux2014_s390x.whl", hash = "sha256:0b6146f915fe26b29aec2ebcac543badf084a39a178f7eaab07d7beb1b0b77aa", size = 3288659, upload-time = "2025-08-14T08:54:07.315Z" },
    { url = "https://files.pythonhosted.org/packages/9a/71/7161b00bcf88b7c5578c5c383d8f1f644e82b6c7693a0413680366a295fb/loro-1.5.4-cp313-cp313t-musllinux_1_2_aarch64.whl", hash = "sha256:f25bb740aa360d4c8f9fed30e3b4cd615ea9f58cc1d1f01ec62e11784d0ca29d", size = 3277475, upload-time = "2025-08-14T08:59:07.652Z" },
    { url = "https://files.pythonhosted.org/packages/ff/df/81ae72fd3aea4bcd17666db0aafb03fff5d77b3e7f75f27fcd1546135ed8/loro-1.5.4-cp313-cp313t-musllinux_1_2_armv7l.whl", hash = "sha256:fb0aadd8796b376ab25c4acee0227089d4ae1883a905147e091ac87f3d61fe3d", size = 3445844, upload-time = "2025-08-14T14:10:12.113Z" },
    { url = "https://files.pythonhosted.org/packages/a1/d5/e01eb9165107b1a808018ec911886475a36beffe284a10d48162901de378/loro-1.5.4-cp313-cp313t-musllinux_1_2_i686.whl", hash = "sha256:74cda80bc4b7d436d9c84ffd93950a1fcc308be498e8f04641dc0d317a77a315", size = 3511421, upload-time = "2025-08-14T14:10:44.618Z" },
    { url = "https://files.pythonhosted.org/packages/03/b2/8f9c77bfe61c102b48d6a592385e7950b5c2ae3920ba91c01ce3c7e889ff/loro-1.5.4-cp313-cp313t-musllinux_1_2_x86_64.whl", hash = "sha256:89e91a0a90afbdc5925d4e04b46c29fe82b2ad9acde18ec6df8be1ee8ea787ad", size = 3398523, upload-time = "2025-08-14T14:11:15.366Z" },
]

[[package]]
name = "mako"
version = "1.3.10"
source = { registry = "https://pypi.org/simple" }
dependencies = [
    { name = "markupsafe" },
]
sdist = { url = "https://files.pythonhosted.org/packages/9e/38/bd5b78a920a64d708fe6bc8e0a2c075e1389d53bef8413725c63ba041535/mako-1.3.10.tar.gz", hash = "sha256:99579a6f39583fa7e5630a28c3c1f440e4e97a414b80372649c0ce338da2ea28", size = 392474, upload-time = "2025-04-10T12:44:31.16Z" }
wheels = [
    { url = "https://files.pythonhosted.org/packages/87/fb/99f81ac72ae23375f22b7afdb7642aba97c00a713c217124420147681a2f/mako-1.3.10-py3-none-any.whl", hash = "sha256:baef24a52fc4fc514a0887ac600f9f1cff3d82c61d4d700a1fa84d597b88db59", size = 78509, upload-time = "2025-04-10T12:50:53.297Z" },
]

[[package]]
name = "marimo"
version = "0.15.2"
source = { registry = "https://pypi.org/simple" }
dependencies = [
    { name = "click" },
    { name = "docutils" },
    { name = "itsdangerous" },
    { name = "jedi" },
    { name = "loro" },
    { name = "markdown" },
    { name = "narwhals" },
    { name = "packaging" },
    { name = "psutil" },
    { name = "pygments" },
    { name = "pymdown-extensions" },
    { name = "pyyaml" },
    { name = "starlette" },
    { name = "tomlkit" },
    { name = "uvicorn" },
    { name = "websockets" },
]
sdist = { url = "https://files.pythonhosted.org/packages/6f/b8/fb55e2943bf2ac958b3c2975ed3d8022edc7763b674f65af75ded2859bd2/marimo-0.15.2.tar.gz", hash = "sha256:726933fd9c9561fa73e323b1821b173c5e0f85196ec2a497a3509cc2fc245c58", size = 31191439, upload-time = "2025-08-29T16:56:46.748Z" }
wheels = [
    { url = "https://files.pythonhosted.org/packages/6e/e6/eb732caaea80ca1d0b3a66c862a062dcd031ed1348291b78362aec9dd1c2/marimo-0.15.2-py3-none-any.whl", hash = "sha256:630cbad0217fb6cd8f78e6775b955242c1528a673233095dec5901781588bee9", size = 31427634, upload-time = "2025-08-29T16:56:52.564Z" },
]

[[package]]
name = "markdown"
version = "3.8.2"
source = { registry = "https://pypi.org/simple" }
sdist = { url = "https://files.pythonhosted.org/packages/d7/c2/4ab49206c17f75cb08d6311171f2d65798988db4360c4d1485bd0eedd67c/markdown-3.8.2.tar.gz", hash = "sha256:247b9a70dd12e27f67431ce62523e675b866d254f900c4fe75ce3dda62237c45", size = 362071, upload-time = "2025-06-19T17:12:44.483Z" }
wheels = [
    { url = "https://files.pythonhosted.org/packages/96/2b/34cc11786bc00d0f04d0f5fdc3a2b1ae0b6239eef72d3d345805f9ad92a1/markdown-3.8.2-py3-none-any.whl", hash = "sha256:5c83764dbd4e00bdd94d85a19b8d55ccca20fe35b2e678a1422b380324dd5f24", size = 106827, upload-time = "2025-06-19T17:12:42.994Z" },
]

[[package]]
name = "markdown-it-py"
version = "4.0.0"
source = { registry = "https://pypi.org/simple" }
dependencies = [
    { name = "mdurl" },
]
sdist = { url = "https://files.pythonhosted.org/packages/5b/f5/4ec618ed16cc4f8fb3b701563655a69816155e79e24a17b651541804721d/markdown_it_py-4.0.0.tar.gz", hash = "sha256:cb0a2b4aa34f932c007117b194e945bd74e0ec24133ceb5bac59009cda1cb9f3", size = 73070, upload-time = "2025-08-11T12:57:52.854Z" }
wheels = [
    { url = "https://files.pythonhosted.org/packages/94/54/e7d793b573f298e1c9013b8c4dade17d481164aa517d1d7148619c2cedbf/markdown_it_py-4.0.0-py3-none-any.whl", hash = "sha256:87327c59b172c5011896038353a81343b6754500a08cd7a4973bb48c6d578147", size = 87321, upload-time = "2025-08-11T12:57:51.923Z" },
]

[[package]]
name = "markupsafe"
version = "3.0.2"
source = { registry = "https://pypi.org/simple" }
sdist = { url = "https://files.pythonhosted.org/packages/b2/97/5d42485e71dfc078108a86d6de8fa46db44a1a9295e89c5d6d4a06e23a62/markupsafe-3.0.2.tar.gz", hash = "sha256:ee55d3edf80167e48ea11a923c7386f4669df67d7994554387f84e7d8b0a2bf0", size = 20537, upload-time = "2024-10-18T15:21:54.129Z" }
wheels = [
    { url = "https://files.pythonhosted.org/packages/83/0e/67eb10a7ecc77a0c2bbe2b0235765b98d164d81600746914bebada795e97/MarkupSafe-3.0.2-cp313-cp313-macosx_10_13_universal2.whl", hash = "sha256:ba9527cdd4c926ed0760bc301f6728ef34d841f405abf9d4f959c478421e4efd", size = 14274, upload-time = "2024-10-18T15:21:24.577Z" },
    { url = "https://files.pythonhosted.org/packages/2b/6d/9409f3684d3335375d04e5f05744dfe7e9f120062c9857df4ab490a1031a/MarkupSafe-3.0.2-cp313-cp313-macosx_11_0_arm64.whl", hash = "sha256:f8b3d067f2e40fe93e1ccdd6b2e1d16c43140e76f02fb1319a05cf2b79d99430", size = 12352, upload-time = "2024-10-18T15:21:25.382Z" },
    { url = "https://files.pythonhosted.org/packages/d2/f5/6eadfcd3885ea85fe2a7c128315cc1bb7241e1987443d78c8fe712d03091/MarkupSafe-3.0.2-cp313-cp313-manylinux_2_17_aarch64.manylinux2014_aarch64.whl", hash = "sha256:569511d3b58c8791ab4c2e1285575265991e6d8f8700c7be0e88f86cb0672094", size = 24122, upload-time = "2024-10-18T15:21:26.199Z" },
    { url = "https://files.pythonhosted.org/packages/0c/91/96cf928db8236f1bfab6ce15ad070dfdd02ed88261c2afafd4b43575e9e9/MarkupSafe-3.0.2-cp313-cp313-manylinux_2_17_x86_64.manylinux2014_x86_64.whl", hash = "sha256:15ab75ef81add55874e7ab7055e9c397312385bd9ced94920f2802310c930396", size = 23085, upload-time = "2024-10-18T15:21:27.029Z" },
    { url = "https://files.pythonhosted.org/packages/c2/cf/c9d56af24d56ea04daae7ac0940232d31d5a8354f2b457c6d856b2057d69/MarkupSafe-3.0.2-cp313-cp313-manylinux_2_5_i686.manylinux1_i686.manylinux_2_17_i686.manylinux2014_i686.whl", hash = "sha256:f3818cb119498c0678015754eba762e0d61e5b52d34c8b13d770f0719f7b1d79", size = 22978, upload-time = "2024-10-18T15:21:27.846Z" },
    { url = "https://files.pythonhosted.org/packages/2a/9f/8619835cd6a711d6272d62abb78c033bda638fdc54c4e7f4272cf1c0962b/MarkupSafe-3.0.2-cp313-cp313-musllinux_1_2_aarch64.whl", hash = "sha256:cdb82a876c47801bb54a690c5ae105a46b392ac6099881cdfb9f6e95e4014c6a", size = 24208, upload-time = "2024-10-18T15:21:28.744Z" },
    { url = "https://files.pythonhosted.org/packages/f9/bf/176950a1792b2cd2102b8ffeb5133e1ed984547b75db47c25a67d3359f77/MarkupSafe-3.0.2-cp313-cp313-musllinux_1_2_i686.whl", hash = "sha256:cabc348d87e913db6ab4aa100f01b08f481097838bdddf7c7a84b7575b7309ca", size = 23357, upload-time = "2024-10-18T15:21:29.545Z" },
    { url = "https://files.pythonhosted.org/packages/ce/4f/9a02c1d335caabe5c4efb90e1b6e8ee944aa245c1aaaab8e8a618987d816/MarkupSafe-3.0.2-cp313-cp313-musllinux_1_2_x86_64.whl", hash = "sha256:444dcda765c8a838eaae23112db52f1efaf750daddb2d9ca300bcae1039adc5c", size = 23344, upload-time = "2024-10-18T15:21:30.366Z" },
    { url = "https://files.pythonhosted.org/packages/ee/55/c271b57db36f748f0e04a759ace9f8f759ccf22b4960c270c78a394f58be/MarkupSafe-3.0.2-cp313-cp313-win32.whl", hash = "sha256:bcf3e58998965654fdaff38e58584d8937aa3096ab5354d493c77d1fdd66d7a1", size = 15101, upload-time = "2024-10-18T15:21:31.207Z" },
    { url = "https://files.pythonhosted.org/packages/29/88/07df22d2dd4df40aba9f3e402e6dc1b8ee86297dddbad4872bd5e7b0094f/MarkupSafe-3.0.2-cp313-cp313-win_amd64.whl", hash = "sha256:e6a2a455bd412959b57a172ce6328d2dd1f01cb2135efda2e4576e8a23fa3b0f", size = 15603, upload-time = "2024-10-18T15:21:32.032Z" },
    { url = "https://files.pythonhosted.org/packages/62/6a/8b89d24db2d32d433dffcd6a8779159da109842434f1dd2f6e71f32f738c/MarkupSafe-3.0.2-cp313-cp313t-macosx_10_13_universal2.whl", hash = "sha256:b5a6b3ada725cea8a5e634536b1b01c30bcdcd7f9c6fff4151548d5bf6b3a36c", size = 14510, upload-time = "2024-10-18T15:21:33.625Z" },
    { url = "https://files.pythonhosted.org/packages/7a/06/a10f955f70a2e5a9bf78d11a161029d278eeacbd35ef806c3fd17b13060d/MarkupSafe-3.0.2-cp313-cp313t-macosx_11_0_arm64.whl", hash = "sha256:a904af0a6162c73e3edcb969eeeb53a63ceeb5d8cf642fade7d39e7963a22ddb", size = 12486, upload-time = "2024-10-18T15:21:34.611Z" },
    { url = "https://files.pythonhosted.org/packages/34/cf/65d4a571869a1a9078198ca28f39fba5fbb910f952f9dbc5220afff9f5e6/MarkupSafe-3.0.2-cp313-cp313t-manylinux_2_17_aarch64.manylinux2014_aarch64.whl", hash = "sha256:4aa4e5faecf353ed117801a068ebab7b7e09ffb6e1d5e412dc852e0da018126c", size = 25480, upload-time = "2024-10-18T15:21:35.398Z" },
    { url = "https://files.pythonhosted.org/packages/0c/e3/90e9651924c430b885468b56b3d597cabf6d72be4b24a0acd1fa0e12af67/MarkupSafe-3.0.2-cp313-cp313t-manylinux_2_17_x86_64.manylinux2014_x86_64.whl", hash = "sha256:c0ef13eaeee5b615fb07c9a7dadb38eac06a0608b41570d8ade51c56539e509d", size = 23914, upload-time = "2024-10-18T15:21:36.231Z" },
    { url = "https://files.pythonhosted.org/packages/66/8c/6c7cf61f95d63bb866db39085150df1f2a5bd3335298f14a66b48e92659c/MarkupSafe-3.0.2-cp313-cp313t-manylinux_2_5_i686.manylinux1_i686.manylinux_2_17_i686.manylinux2014_i686.whl", hash = "sha256:d16a81a06776313e817c951135cf7340a3e91e8c1ff2fac444cfd75fffa04afe", size = 23796, upload-time = "2024-10-18T15:21:37.073Z" },
    { url = "https://files.pythonhosted.org/packages/bb/35/cbe9238ec3f47ac9a7c8b3df7a808e7cb50fe149dc7039f5f454b3fba218/MarkupSafe-3.0.2-cp313-cp313t-musllinux_1_2_aarch64.whl", hash = "sha256:6381026f158fdb7c72a168278597a5e3a5222e83ea18f543112b2662a9b699c5", size = 25473, upload-time = "2024-10-18T15:21:37.932Z" },
    { url = "https://files.pythonhosted.org/packages/e6/32/7621a4382488aa283cc05e8984a9c219abad3bca087be9ec77e89939ded9/MarkupSafe-3.0.2-cp313-cp313t-musllinux_1_2_i686.whl", hash = "sha256:3d79d162e7be8f996986c064d1c7c817f6df3a77fe3d6859f6f9e7be4b8c213a", size = 24114, upload-time = "2024-10-18T15:21:39.799Z" },
    { url = "https://files.pythonhosted.org/packages/0d/80/0985960e4b89922cb5a0bac0ed39c5b96cbc1a536a99f30e8c220a996ed9/MarkupSafe-3.0.2-cp313-cp313t-musllinux_1_2_x86_64.whl", hash = "sha256:131a3c7689c85f5ad20f9f6fb1b866f402c445b220c19fe4308c0b147ccd2ad9", size = 24098, upload-time = "2024-10-18T15:21:40.813Z" },
    { url = "https://files.pythonhosted.org/packages/82/78/fedb03c7d5380df2427038ec8d973587e90561b2d90cd472ce9254cf348b/MarkupSafe-3.0.2-cp313-cp313t-win32.whl", hash = "sha256:ba8062ed2cf21c07a9e295d5b8a2a5ce678b913b45fdf68c32d95d6c1291e0b6", size = 15208, upload-time = "2024-10-18T15:21:41.814Z" },
    { url = "https://files.pythonhosted.org/packages/4f/65/6079a46068dfceaeabb5dcad6d674f5f5c61a6fa5673746f42a9f4c233b3/MarkupSafe-3.0.2-cp313-cp313t-win_amd64.whl", hash = "sha256:e444a31f8db13eb18ada366ab3cf45fd4b31e4db1236a4448f68778c1d1a5a2f", size = 15739, upload-time = "2024-10-18T15:21:42.784Z" },
]

[[package]]
name = "matplotlib"
version = "3.10.5"
source = { registry = "https://pypi.org/simple" }
dependencies = [
    { name = "contourpy" },
    { name = "cycler" },
    { name = "fonttools" },
    { name = "kiwisolver" },
    { name = "numpy" },
    { name = "packaging" },
    { name = "pillow" },
    { name = "pyparsing" },
    { name = "python-dateutil" },
]
sdist = { url = "https://files.pythonhosted.org/packages/43/91/f2939bb60b7ebf12478b030e0d7f340247390f402b3b189616aad790c366/matplotlib-3.10.5.tar.gz", hash = "sha256:352ed6ccfb7998a00881692f38b4ca083c691d3e275b4145423704c34c909076", size = 34804044, upload-time = "2025-07-31T18:09:33.805Z" }
wheels = [
    { url = "https://files.pythonhosted.org/packages/8d/05/4f3c1f396075f108515e45cb8d334aff011a922350e502a7472e24c52d77/matplotlib-3.10.5-cp313-cp313-macosx_10_13_x86_64.whl", hash = "sha256:354204db3f7d5caaa10e5de74549ef6a05a4550fdd1c8f831ab9bca81efd39ed", size = 8253586, upload-time = "2025-07-31T18:08:23.107Z" },
    { url = "https://files.pythonhosted.org/packages/2f/2c/e084415775aac7016c3719fe7006cdb462582c6c99ac142f27303c56e243/matplotlib-3.10.5-cp313-cp313-macosx_11_0_arm64.whl", hash = "sha256:b072aac0c3ad563a2b3318124756cb6112157017f7431626600ecbe890df57a1", size = 8110715, upload-time = "2025-07-31T18:08:24.675Z" },
    { url = "https://files.pythonhosted.org/packages/52/1b/233e3094b749df16e3e6cd5a44849fd33852e692ad009cf7de00cf58ddf6/matplotlib-3.10.5-cp313-cp313-manylinux2014_x86_64.manylinux_2_17_x86_64.whl", hash = "sha256:d52fd5b684d541b5a51fb276b2b97b010c75bee9aa392f96b4a07aeb491e33c7", size = 8669397, upload-time = "2025-07-31T18:08:26.778Z" },
    { url = "https://files.pythonhosted.org/packages/e8/ec/03f9e003a798f907d9f772eed9b7c6a9775d5bd00648b643ebfb88e25414/matplotlib-3.10.5-cp313-cp313-manylinux_2_27_aarch64.manylinux_2_28_aarch64.whl", hash = "sha256:ee7a09ae2f4676276f5a65bd9f2bd91b4f9fbaedf49f40267ce3f9b448de501f", size = 9508646, upload-time = "2025-07-31T18:08:28.848Z" },
    { url = "https://files.pythonhosted.org/packages/91/e7/c051a7a386680c28487bca27d23b02d84f63e3d2a9b4d2fc478e6a42e37e/matplotlib-3.10.5-cp313-cp313-musllinux_1_2_x86_64.whl", hash = "sha256:ba6c3c9c067b83481d647af88b4e441d532acdb5ef22178a14935b0b881188f4", size = 9567424, upload-time = "2025-07-31T18:08:30.726Z" },
    { url = "https://files.pythonhosted.org/packages/36/c2/24302e93ff431b8f4173ee1dd88976c8d80483cadbc5d3d777cef47b3a1c/matplotlib-3.10.5-cp313-cp313-win_amd64.whl", hash = "sha256:07442d2692c9bd1cceaa4afb4bbe5b57b98a7599de4dabfcca92d3eea70f9ebe", size = 8107809, upload-time = "2025-07-31T18:08:33.928Z" },
    { url = "https://files.pythonhosted.org/packages/0b/33/423ec6a668d375dad825197557ed8fbdb74d62b432c1ed8235465945475f/matplotlib-3.10.5-cp313-cp313-win_arm64.whl", hash = "sha256:48fe6d47380b68a37ccfcc94f009530e84d41f71f5dae7eda7c4a5a84aa0a674", size = 7978078, upload-time = "2025-07-31T18:08:36.764Z" },
    { url = "https://files.pythonhosted.org/packages/51/17/521fc16ec766455c7bb52cc046550cf7652f6765ca8650ff120aa2d197b6/matplotlib-3.10.5-cp313-cp313t-macosx_10_13_x86_64.whl", hash = "sha256:3b80eb8621331449fc519541a7461987f10afa4f9cfd91afcd2276ebe19bd56c", size = 8295590, upload-time = "2025-07-31T18:08:38.521Z" },
    { url = "https://files.pythonhosted.org/packages/f8/12/23c28b2c21114c63999bae129fce7fd34515641c517ae48ce7b7dcd33458/matplotlib-3.10.5-cp313-cp313t-macosx_11_0_arm64.whl", hash = "sha256:47a388908e469d6ca2a6015858fa924e0e8a2345a37125948d8e93a91c47933e", size = 8158518, upload-time = "2025-07-31T18:08:40.195Z" },
    { url = "https://files.pythonhosted.org/packages/81/f8/aae4eb25e8e7190759f3cb91cbeaa344128159ac92bb6b409e24f8711f78/matplotlib-3.10.5-cp313-cp313t-manylinux2014_x86_64.manylinux_2_17_x86_64.whl", hash = "sha256:8b6b49167d208358983ce26e43aa4196073b4702858670f2eb111f9a10652b4b", size = 8691815, upload-time = "2025-07-31T18:08:42.238Z" },
    { url = "https://files.pythonhosted.org/packages/d0/ba/450c39ebdd486bd33a359fc17365ade46c6a96bf637bbb0df7824de2886c/matplotlib-3.10.5-cp313-cp313t-manylinux_2_27_aarch64.manylinux_2_28_aarch64.whl", hash = "sha256:8a8da0453a7fd8e3da114234ba70c5ba9ef0e98f190309ddfde0f089accd46ea", size = 9522814, upload-time = "2025-07-31T18:08:44.914Z" },
    { url = "https://files.pythonhosted.org/packages/89/11/9c66f6a990e27bb9aa023f7988d2d5809cb98aa39c09cbf20fba75a542ef/matplotlib-3.10.5-cp313-cp313t-musllinux_1_2_x86_64.whl", hash = "sha256:52c6573dfcb7726a9907b482cd5b92e6b5499b284ffacb04ffbfe06b3e568124", size = 9573917, upload-time = "2025-07-31T18:08:47.038Z" },
    { url = "https://files.pythonhosted.org/packages/b3/69/8b49394de92569419e5e05e82e83df9b749a0ff550d07631ea96ed2eb35a/matplotlib-3.10.5-cp313-cp313t-win_amd64.whl", hash = "sha256:a23193db2e9d64ece69cac0c8231849db7dd77ce59c7b89948cf9d0ce655a3ce", size = 8181034, upload-time = "2025-07-31T18:08:48.943Z" },
    { url = "https://files.pythonhosted.org/packages/47/23/82dc435bb98a2fc5c20dffcac8f0b083935ac28286413ed8835df40d0baa/matplotlib-3.10.5-cp313-cp313t-win_arm64.whl", hash = "sha256:56da3b102cf6da2776fef3e71cd96fcf22103a13594a18ac9a9b31314e0be154", size = 8023337, upload-time = "2025-07-31T18:08:50.791Z" },
]

[[package]]
name = "mdurl"
version = "0.1.2"
source = { registry = "https://pypi.org/simple" }
sdist = { url = "https://files.pythonhosted.org/packages/d6/54/cfe61301667036ec958cb99bd3efefba235e65cdeb9c84d24a8293ba1d90/mdurl-0.1.2.tar.gz", hash = "sha256:bb413d29f5eea38f31dd4754dd7377d4465116fb207585f97bf925588687c1ba", size = 8729, upload-time = "2022-08-14T12:40:10.846Z" }
wheels = [
    { url = "https://files.pythonhosted.org/packages/b3/38/89ba8ad64ae25be8de66a6d463314cf1eb366222074cfda9ee839c56a4b4/mdurl-0.1.2-py3-none-any.whl", hash = "sha256:84008a41e51615a49fc9966191ff91509e3c40b939176e643fd50a5c2196b8f8", size = 9979, upload-time = "2022-08-14T12:40:09.779Z" },
]

[[package]]
name = "mlflow"
version = "3.3.2"
source = { registry = "https://pypi.org/simple" }
dependencies = [
    { name = "alembic" },
    { name = "cryptography" },
    { name = "docker" },
    { name = "flask" },
    { name = "graphene" },
    { name = "gunicorn", marker = "sys_platform != 'win32'" },
    { name = "matplotlib" },
    { name = "mlflow-skinny" },
    { name = "mlflow-tracing" },
    { name = "numpy" },
    { name = "pandas" },
    { name = "pyarrow" },
    { name = "scikit-learn" },
    { name = "scipy" },
    { name = "sqlalchemy" },
    { name = "waitress", marker = "sys_platform == 'win32'" },
]
sdist = { url = "https://files.pythonhosted.org/packages/eb/e3/05447a6c0a00b7ede38832d5c05904ccb83ae991d5792222849b25067b65/mlflow-3.3.2.tar.gz", hash = "sha256:ab9a5ffda0c05c6ba40e3c1ba4beef8f29fef0d61454f8c9485b54b1ec3e6894", size = 25788411, upload-time = "2025-08-27T13:16:17.622Z" }
wheels = [
    { url = "https://files.pythonhosted.org/packages/c7/16/57765db94704f001fe68a9d5545a883a8ccf6bb6629603c20736f2e388c4/mlflow-3.3.2-py3-none-any.whl", hash = "sha256:df2bfb11bf0ed3a39cf3cefd1a114ecdcd9c44291358b4b818e3bed50878b444", size = 26417769, upload-time = "2025-08-27T13:16:14.532Z" },
]

[[package]]
name = "mlflow-skinny"
version = "3.3.2"
source = { registry = "https://pypi.org/simple" }
dependencies = [
    { name = "cachetools" },
    { name = "click" },
    { name = "cloudpickle" },
    { name = "databricks-sdk" },
    { name = "fastapi" },
    { name = "gitpython" },
    { name = "importlib-metadata" },
    { name = "opentelemetry-api" },
    { name = "opentelemetry-sdk" },
    { name = "packaging" },
    { name = "protobuf" },
    { name = "pydantic" },
    { name = "pyyaml" },
    { name = "requests" },
    { name = "sqlparse" },
    { name = "typing-extensions" },
    { name = "uvicorn" },
]
sdist = { url = "https://files.pythonhosted.org/packages/39/ef/94ce1a8db3ae3f94a73f6841fa804b3d2c48e177861cb0883ae367411996/mlflow_skinny-3.3.2.tar.gz", hash = "sha256:cf9ad0acb753bafdcdc60d9d18a7357f2627fb0c627ab3e3b97f632958a1008b", size = 1685895, upload-time = "2025-08-27T12:34:54.677Z" }
wheels = [
    { url = "https://files.pythonhosted.org/packages/fb/06/805b94473d6222249b87fa415d047b34db1e6eb24385783b6d1bc89f6ea8/mlflow_skinny-3.3.2-py3-none-any.whl", hash = "sha256:e565b08de309b9716d4f89362e0a9217d82a3c28d8d553988e0eaad6cbfe4eea", size = 2024570, upload-time = "2025-08-27T12:34:52.563Z" },
]

[[package]]
name = "mlflow-tracing"
version = "3.3.2"
source = { registry = "https://pypi.org/simple" }
dependencies = [
    { name = "cachetools" },
    { name = "databricks-sdk" },
    { name = "opentelemetry-api" },
    { name = "opentelemetry-sdk" },
    { name = "packaging" },
    { name = "protobuf" },
    { name = "pydantic" },
]
sdist = { url = "https://files.pythonhosted.org/packages/a2/23/bf70405a194906b4fa809be79dfa4486406385f5f578157d947fdc741ef5/mlflow_tracing-3.3.2.tar.gz", hash = "sha256:003ad9c66f884e8e8bb2f5d219b5be9bcd41bb65d77a7264d8aaada853d64050", size = 926718, upload-time = "2025-08-27T12:32:14.801Z" }
wheels = [
    { url = "https://files.pythonhosted.org/packages/5e/86/396a17af4e994c7ffa65609739baddc17f4436aec9511478816e157a1bda/mlflow_tracing-3.3.2-py3-none-any.whl", hash = "sha256:9a3175fb3b069c9f541c7a60a663f482b3fcb4ca8f3583da3fdf036a50179e05", size = 1120520, upload-time = "2025-08-27T12:32:13.539Z" },
]

[[package]]
name = "mpmath"
version = "1.3.0"
source = { registry = "https://pypi.org/simple" }
sdist = { url = "https://files.pythonhosted.org/packages/e0/47/dd32fa426cc72114383ac549964eecb20ecfd886d1e5ccf5340b55b02f57/mpmath-1.3.0.tar.gz", hash = "sha256:7a28eb2a9774d00c7bc92411c19a89209d5da7c4c9a9e227be8330a23a25b91f", size = 508106, upload-time = "2023-03-07T16:47:11.061Z" }
wheels = [
    { url = "https://files.pythonhosted.org/packages/43/e3/7d92a15f894aa0c9c4b49b8ee9ac9850d6e63b03c9c32c0367a13ae62209/mpmath-1.3.0-py3-none-any.whl", hash = "sha256:a0b2b9fe80bbcd81a6647ff13108738cfb482d481d826cc0e02f5b35e5c88d2c", size = 536198, upload-time = "2023-03-07T16:47:09.197Z" },
]

[[package]]
name = "multidict"
version = "6.6.4"
source = { registry = "https://pypi.org/simple" }
sdist = { url = "https://files.pythonhosted.org/packages/69/7f/0652e6ed47ab288e3756ea9c0df8b14950781184d4bd7883f4d87dd41245/multidict-6.6.4.tar.gz", hash = "sha256:d2d4e4787672911b48350df02ed3fa3fffdc2f2e8ca06dd6afdf34189b76a9dd", size = 101843, upload-time = "2025-08-11T12:08:48.217Z" }
wheels = [
    { url = "https://files.pythonhosted.org/packages/3a/5d/e1db626f64f60008320aab00fbe4f23fc3300d75892a3381275b3d284580/multidict-6.6.4-cp313-cp313-macosx_10_13_universal2.whl", hash = "sha256:f46a6e8597f9bd71b31cc708195d42b634c8527fecbcf93febf1052cacc1f16e", size = 75848, upload-time = "2025-08-11T12:07:19.912Z" },
    { url = "https://files.pythonhosted.org/packages/4c/aa/8b6f548d839b6c13887253af4e29c939af22a18591bfb5d0ee6f1931dae8/multidict-6.6.4-cp313-cp313-macosx_10_13_x86_64.whl", hash = "sha256:22e38b2bc176c5eb9c0a0e379f9d188ae4cd8b28c0f53b52bce7ab0a9e534657", size = 45060, upload-time = "2025-08-11T12:07:21.163Z" },
    { url = "https://files.pythonhosted.org/packages/eb/c6/f5e97e5d99a729bc2aa58eb3ebfa9f1e56a9b517cc38c60537c81834a73f/multidict-6.6.4-cp313-cp313-macosx_11_0_arm64.whl", hash = "sha256:5df8afd26f162da59e218ac0eefaa01b01b2e6cd606cffa46608f699539246da", size = 43269, upload-time = "2025-08-11T12:07:22.392Z" },
    { url = "https://files.pythonhosted.org/packages/dc/31/d54eb0c62516776f36fe67f84a732f97e0b0e12f98d5685bebcc6d396910/multidict-6.6.4-cp313-cp313-manylinux1_i686.manylinux2014_i686.manylinux_2_17_i686.manylinux_2_5_i686.whl", hash = "sha256:49517449b58d043023720aa58e62b2f74ce9b28f740a0b5d33971149553d72aa", size = 237158, upload-time = "2025-08-11T12:07:23.636Z" },
    { url = "https://files.pythonhosted.org/packages/c4/1c/8a10c1c25b23156e63b12165a929d8eb49a6ed769fdbefb06e6f07c1e50d/multidict-6.6.4-cp313-cp313-manylinux2014_aarch64.manylinux_2_17_aarch64.manylinux_2_28_aarch64.whl", hash = "sha256:ae9408439537c5afdca05edd128a63f56a62680f4b3c234301055d7a2000220f", size = 257076, upload-time = "2025-08-11T12:07:25.049Z" },
    { url = "https://files.pythonhosted.org/packages/ad/86/90e20b5771d6805a119e483fd3d1e8393e745a11511aebca41f0da38c3e2/multidict-6.6.4-cp313-cp313-manylinux2014_armv7l.manylinux_2_17_armv7l.manylinux_2_31_armv7l.whl", hash = "sha256:87a32d20759dc52a9e850fe1061b6e41ab28e2998d44168a8a341b99ded1dba0", size = 240694, upload-time = "2025-08-11T12:07:26.458Z" },
    { url = "https://files.pythonhosted.org/packages/e7/49/484d3e6b535bc0555b52a0a26ba86e4d8d03fd5587d4936dc59ba7583221/multidict-6.6.4-cp313-cp313-manylinux2014_ppc64le.manylinux_2_17_ppc64le.manylinux_2_28_ppc64le.whl", hash = "sha256:52e3c8d43cdfff587ceedce9deb25e6ae77daba560b626e97a56ddcad3756879", size = 266350, upload-time = "2025-08-11T12:07:27.94Z" },
    { url = "https://files.pythonhosted.org/packages/bf/b4/aa4c5c379b11895083d50021e229e90c408d7d875471cb3abf721e4670d6/multidict-6.6.4-cp313-cp313-manylinux2014_s390x.manylinux_2_17_s390x.manylinux_2_28_s390x.whl", hash = "sha256:ad8850921d3a8d8ff6fbef790e773cecfc260bbfa0566998980d3fa8f520bc4a", size = 267250, upload-time = "2025-08-11T12:07:29.303Z" },
    { url = "https://files.pythonhosted.org/packages/80/e5/5e22c5bf96a64bdd43518b1834c6d95a4922cc2066b7d8e467dae9b6cee6/multidict-6.6.4-cp313-cp313-manylinux2014_x86_64.manylinux_2_17_x86_64.manylinux_2_28_x86_64.whl", hash = "sha256:497a2954adc25c08daff36f795077f63ad33e13f19bfff7736e72c785391534f", size = 254900, upload-time = "2025-08-11T12:07:30.764Z" },
    { url = "https://files.pythonhosted.org/packages/17/38/58b27fed927c07035abc02befacab42491e7388ca105e087e6e0215ead64/multidict-6.6.4-cp313-cp313-musllinux_1_2_aarch64.whl", hash = "sha256:024ce601f92d780ca1617ad4be5ac15b501cc2414970ffa2bb2bbc2bd5a68fa5", size = 252355, upload-time = "2025-08-11T12:07:32.205Z" },
    { url = "https://files.pythonhosted.org/packages/d0/a1/dad75d23a90c29c02b5d6f3d7c10ab36c3197613be5d07ec49c7791e186c/multidict-6.6.4-cp313-cp313-musllinux_1_2_armv7l.whl", hash = "sha256:a693fc5ed9bdd1c9e898013e0da4dcc640de7963a371c0bd458e50e046bf6438", size = 250061, upload-time = "2025-08-11T12:07:33.623Z" },
    { url = "https://files.pythonhosted.org/packages/b8/1a/ac2216b61c7f116edab6dc3378cca6c70dc019c9a457ff0d754067c58b20/multidict-6.6.4-cp313-cp313-musllinux_1_2_i686.whl", hash = "sha256:190766dac95aab54cae5b152a56520fd99298f32a1266d66d27fdd1b5ac00f4e", size = 249675, upload-time = "2025-08-11T12:07:34.958Z" },
    { url = "https://files.pythonhosted.org/packages/d4/79/1916af833b800d13883e452e8e0977c065c4ee3ab7a26941fbfdebc11895/multidict-6.6.4-cp313-cp313-musllinux_1_2_ppc64le.whl", hash = "sha256:34d8f2a5ffdceab9dcd97c7a016deb2308531d5f0fced2bb0c9e1df45b3363d7", size = 261247, upload-time = "2025-08-11T12:07:36.588Z" },
    { url = "https://files.pythonhosted.org/packages/c5/65/d1f84fe08ac44a5fc7391cbc20a7cedc433ea616b266284413fd86062f8c/multidict-6.6.4-cp313-cp313-musllinux_1_2_s390x.whl", hash = "sha256:59e8d40ab1f5a8597abcef00d04845155a5693b5da00d2c93dbe88f2050f2812", size = 257960, upload-time = "2025-08-11T12:07:39.735Z" },
    { url = "https://files.pythonhosted.org/packages/13/b5/29ec78057d377b195ac2c5248c773703a6b602e132a763e20ec0457e7440/multidict-6.6.4-cp313-cp313-musllinux_1_2_x86_64.whl", hash = "sha256:467fe64138cfac771f0e949b938c2e1ada2b5af22f39692aa9258715e9ea613a", size = 250078, upload-time = "2025-08-11T12:07:41.525Z" },
    { url = "https://files.pythonhosted.org/packages/c4/0e/7e79d38f70a872cae32e29b0d77024bef7834b0afb406ddae6558d9e2414/multidict-6.6.4-cp313-cp313-win32.whl", hash = "sha256:14616a30fe6d0a48d0a48d1a633ab3b8bec4cf293aac65f32ed116f620adfd69", size = 41708, upload-time = "2025-08-11T12:07:43.405Z" },
    { url = "https://files.pythonhosted.org/packages/9d/34/746696dffff742e97cd6a23da953e55d0ea51fa601fa2ff387b3edcfaa2c/multidict-6.6.4-cp313-cp313-win_amd64.whl", hash = "sha256:40cd05eaeb39e2bc8939451f033e57feaa2ac99e07dbca8afe2be450a4a3b6cf", size = 45912, upload-time = "2025-08-11T12:07:45.082Z" },
    { url = "https://files.pythonhosted.org/packages/c7/87/3bac136181e271e29170d8d71929cdeddeb77f3e8b6a0c08da3a8e9da114/multidict-6.6.4-cp313-cp313-win_arm64.whl", hash = "sha256:f6eb37d511bfae9e13e82cb4d1af36b91150466f24d9b2b8a9785816deb16605", size = 43076, upload-time = "2025-08-11T12:07:46.746Z" },
    { url = "https://files.pythonhosted.org/packages/64/94/0a8e63e36c049b571c9ae41ee301ada29c3fee9643d9c2548d7d558a1d99/multidict-6.6.4-cp313-cp313t-macosx_10_13_universal2.whl", hash = "sha256:6c84378acd4f37d1b507dfa0d459b449e2321b3ba5f2338f9b085cf7a7ba95eb", size = 82812, upload-time = "2025-08-11T12:07:48.402Z" },
    { url = "https://files.pythonhosted.org/packages/25/1a/be8e369dfcd260d2070a67e65dd3990dd635cbd735b98da31e00ea84cd4e/multidict-6.6.4-cp313-cp313t-macosx_10_13_x86_64.whl", hash = "sha256:0e0558693063c75f3d952abf645c78f3c5dfdd825a41d8c4d8156fc0b0da6e7e", size = 48313, upload-time = "2025-08-11T12:07:49.679Z" },
    { url = "https://files.pythonhosted.org/packages/26/5a/dd4ade298674b2f9a7b06a32c94ffbc0497354df8285f27317c66433ce3b/multidict-6.6.4-cp313-cp313t-macosx_11_0_arm64.whl", hash = "sha256:3f8e2384cb83ebd23fd07e9eada8ba64afc4c759cd94817433ab8c81ee4b403f", size = 46777, upload-time = "2025-08-11T12:07:51.318Z" },
    { url = "https://files.pythonhosted.org/packages/89/db/98aa28bc7e071bfba611ac2ae803c24e96dd3a452b4118c587d3d872c64c/multidict-6.6.4-cp313-cp313t-manylinux1_i686.manylinux2014_i686.manylinux_2_17_i686.manylinux_2_5_i686.whl", hash = "sha256:f996b87b420995a9174b2a7c1a8daf7db4750be6848b03eb5e639674f7963773", size = 229321, upload-time = "2025-08-11T12:07:52.965Z" },
    { url = "https://files.pythonhosted.org/packages/c7/bc/01ddda2a73dd9d167bd85d0e8ef4293836a8f82b786c63fb1a429bc3e678/multidict-6.6.4-cp313-cp313t-manylinux2014_aarch64.manylinux_2_17_aarch64.manylinux_2_28_aarch64.whl", hash = "sha256:cc356250cffd6e78416cf5b40dc6a74f1edf3be8e834cf8862d9ed5265cf9b0e", size = 249954, upload-time = "2025-08-11T12:07:54.423Z" },
    { url = "https://files.pythonhosted.org/packages/06/78/6b7c0f020f9aa0acf66d0ab4eb9f08375bac9a50ff5e3edb1c4ccd59eafc/multidict-6.6.4-cp313-cp313t-manylinux2014_armv7l.manylinux_2_17_armv7l.manylinux_2_31_armv7l.whl", hash = "sha256:dadf95aa862714ea468a49ad1e09fe00fcc9ec67d122f6596a8d40caf6cec7d0", size = 228612, upload-time = "2025-08-11T12:07:55.914Z" },
    { url = "https://files.pythonhosted.org/packages/00/44/3faa416f89b2d5d76e9d447296a81521e1c832ad6e40b92f990697b43192/multidict-6.6.4-cp313-cp313t-manylinux2014_ppc64le.manylinux_2_17_ppc64le.manylinux_2_28_ppc64le.whl", hash = "sha256:7dd57515bebffd8ebd714d101d4c434063322e4fe24042e90ced41f18b6d3395", size = 257528, upload-time = "2025-08-11T12:07:57.371Z" },
    { url = "https://files.pythonhosted.org/packages/05/5f/77c03b89af0fcb16f018f668207768191fb9dcfb5e3361a5e706a11db2c9/multidict-6.6.4-cp313-cp313t-manylinux2014_s390x.manylinux_2_17_s390x.manylinux_2_28_s390x.whl", hash = "sha256:967af5f238ebc2eb1da4e77af5492219fbd9b4b812347da39a7b5f5c72c0fa45", size = 256329, upload-time = "2025-08-11T12:07:58.844Z" },
    { url = "https://files.pythonhosted.org/packages/cf/e9/ed750a2a9afb4f8dc6f13dc5b67b514832101b95714f1211cd42e0aafc26/multidict-6.6.4-cp313-cp313t-manylinux2014_x86_64.manylinux_2_17_x86_64.manylinux_2_28_x86_64.whl", hash = "sha256:2a4c6875c37aae9794308ec43e3530e4aa0d36579ce38d89979bbf89582002bb", size = 247928, upload-time = "2025-08-11T12:08:01.037Z" },
    { url = "https://files.pythonhosted.org/packages/1f/b5/e0571bc13cda277db7e6e8a532791d4403dacc9850006cb66d2556e649c0/multidict-6.6.4-cp313-cp313t-musllinux_1_2_aarch64.whl", hash = "sha256:7f683a551e92bdb7fac545b9c6f9fa2aebdeefa61d607510b3533286fcab67f5", size = 245228, upload-time = "2025-08-11T12:08:02.96Z" },
    { url = "https://files.pythonhosted.org/packages/f3/a3/69a84b0eccb9824491f06368f5b86e72e4af54c3067c37c39099b6687109/multidict-6.6.4-cp313-cp313t-musllinux_1_2_armv7l.whl", hash = "sha256:3ba5aaf600edaf2a868a391779f7a85d93bed147854925f34edd24cc70a3e141", size = 235869, upload-time = "2025-08-11T12:08:04.746Z" },
    { url = "https://files.pythonhosted.org/packages/a9/9d/28802e8f9121a6a0804fa009debf4e753d0a59969ea9f70be5f5fdfcb18f/multidict-6.6.4-cp313-cp313t-musllinux_1_2_i686.whl", hash = "sha256:580b643b7fd2c295d83cad90d78419081f53fd532d1f1eb67ceb7060f61cff0d", size = 243446, upload-time = "2025-08-11T12:08:06.332Z" },
    { url = "https://files.pythonhosted.org/packages/38/ea/6c98add069b4878c1d66428a5f5149ddb6d32b1f9836a826ac764b9940be/multidict-6.6.4-cp313-cp313t-musllinux_1_2_ppc64le.whl", hash = "sha256:37b7187197da6af3ee0b044dbc9625afd0c885f2800815b228a0e70f9a7f473d", size = 252299, upload-time = "2025-08-11T12:08:07.931Z" },
    { url = "https://files.pythonhosted.org/packages/3a/09/8fe02d204473e14c0af3affd50af9078839dfca1742f025cca765435d6b4/multidict-6.6.4-cp313-cp313t-musllinux_1_2_s390x.whl", hash = "sha256:e1b93790ed0bc26feb72e2f08299691ceb6da5e9e14a0d13cc74f1869af327a0", size = 246926, upload-time = "2025-08-11T12:08:09.467Z" },
    { url = "https://files.pythonhosted.org/packages/37/3d/7b1e10d774a6df5175ecd3c92bff069e77bed9ec2a927fdd4ff5fe182f67/multidict-6.6.4-cp313-cp313t-musllinux_1_2_x86_64.whl", hash = "sha256:a506a77ddee1efcca81ecbeae27ade3e09cdf21a8ae854d766c2bb4f14053f92", size = 243383, upload-time = "2025-08-11T12:08:10.981Z" },
    { url = "https://files.pythonhosted.org/packages/50/b0/a6fae46071b645ae98786ab738447de1ef53742eaad949f27e960864bb49/multidict-6.6.4-cp313-cp313t-win32.whl", hash = "sha256:f93b2b2279883d1d0a9e1bd01f312d6fc315c5e4c1f09e112e4736e2f650bc4e", size = 47775, upload-time = "2025-08-11T12:08:12.439Z" },
    { url = "https://files.pythonhosted.org/packages/b2/0a/2436550b1520091af0600dff547913cb2d66fbac27a8c33bc1b1bccd8d98/multidict-6.6.4-cp313-cp313t-win_amd64.whl", hash = "sha256:6d46a180acdf6e87cc41dc15d8f5c2986e1e8739dc25dbb7dac826731ef381a4", size = 53100, upload-time = "2025-08-11T12:08:13.823Z" },
    { url = "https://files.pythonhosted.org/packages/97/ea/43ac51faff934086db9c072a94d327d71b7d8b40cd5dcb47311330929ef0/multidict-6.6.4-cp313-cp313t-win_arm64.whl", hash = "sha256:756989334015e3335d087a27331659820d53ba432befdef6a718398b0a8493ad", size = 45501, upload-time = "2025-08-11T12:08:15.173Z" },
    { url = "https://files.pythonhosted.org/packages/fd/69/b547032297c7e63ba2af494edba695d781af8a0c6e89e4d06cf848b21d80/multidict-6.6.4-py3-none-any.whl", hash = "sha256:27d8f8e125c07cb954e54d75d04905a9bba8a439c1d84aca94949d4d03d8601c", size = 12313, upload-time = "2025-08-11T12:08:46.891Z" },
]

[[package]]
name = "mypy"
version = "1.17.1"
source = { registry = "https://pypi.org/simple" }
dependencies = [
    { name = "mypy-extensions" },
    { name = "pathspec" },
    { name = "typing-extensions" },
]
sdist = { url = "https://files.pythonhosted.org/packages/8e/22/ea637422dedf0bf36f3ef238eab4e455e2a0dcc3082b5cc067615347ab8e/mypy-1.17.1.tar.gz", hash = "sha256:25e01ec741ab5bb3eec8ba9cdb0f769230368a22c959c4937360efb89b7e9f01", size = 3352570, upload-time = "2025-07-31T07:54:19.204Z" }
wheels = [
    { url = "https://files.pythonhosted.org/packages/5b/82/aec2fc9b9b149f372850291827537a508d6c4d3664b1750a324b91f71355/mypy-1.17.1-cp313-cp313-macosx_10_13_x86_64.whl", hash = "sha256:93378d3203a5c0800c6b6d850ad2f19f7a3cdf1a3701d3416dbf128805c6a6a7", size = 11075338, upload-time = "2025-07-31T07:53:38.873Z" },
    { url = "https://files.pythonhosted.org/packages/07/ac/ee93fbde9d2242657128af8c86f5d917cd2887584cf948a8e3663d0cd737/mypy-1.17.1-cp313-cp313-macosx_11_0_arm64.whl", hash = "sha256:15d54056f7fe7a826d897789f53dd6377ec2ea8ba6f776dc83c2902b899fee81", size = 10113066, upload-time = "2025-07-31T07:54:14.707Z" },
    { url = "https://files.pythonhosted.org/packages/5a/68/946a1e0be93f17f7caa56c45844ec691ca153ee8b62f21eddda336a2d203/mypy-1.17.1-cp313-cp313-manylinux2014_aarch64.manylinux_2_17_aarch64.manylinux_2_28_aarch64.whl", hash = "sha256:209a58fed9987eccc20f2ca94afe7257a8f46eb5df1fb69958650973230f91e6", size = 11875473, upload-time = "2025-07-31T07:53:14.504Z" },
    { url = "https://files.pythonhosted.org/packages/9f/0f/478b4dce1cb4f43cf0f0d00fba3030b21ca04a01b74d1cd272a528cf446f/mypy-1.17.1-cp313-cp313-manylinux2014_x86_64.manylinux_2_17_x86_64.manylinux_2_28_x86_64.whl", hash = "sha256:099b9a5da47de9e2cb5165e581f158e854d9e19d2e96b6698c0d64de911dd849", size = 12744296, upload-time = "2025-07-31T07:53:03.896Z" },
    { url = "https://files.pythonhosted.org/packages/ca/70/afa5850176379d1b303f992a828de95fc14487429a7139a4e0bdd17a8279/mypy-1.17.1-cp313-cp313-musllinux_1_2_x86_64.whl", hash = "sha256:fa6ffadfbe6994d724c5a1bb6123a7d27dd68fc9c059561cd33b664a79578e14", size = 12914657, upload-time = "2025-07-31T07:54:08.576Z" },
    { url = "https://files.pythonhosted.org/packages/53/f9/4a83e1c856a3d9c8f6edaa4749a4864ee98486e9b9dbfbc93842891029c2/mypy-1.17.1-cp313-cp313-win_amd64.whl", hash = "sha256:9a2b7d9180aed171f033c9f2fc6c204c1245cf60b0cb61cf2e7acc24eea78e0a", size = 9593320, upload-time = "2025-07-31T07:53:01.341Z" },
    { url = "https://files.pythonhosted.org/packages/1d/f3/8fcd2af0f5b806f6cf463efaffd3c9548a28f84220493ecd38d127b6b66d/mypy-1.17.1-py3-none-any.whl", hash = "sha256:a9f52c0351c21fe24c21d8c0eb1f62967b262d6729393397b6f443c3b773c3b9", size = 2283411, upload-time = "2025-07-31T07:53:24.664Z" },
]

[[package]]
name = "mypy-extensions"
version = "1.1.0"
source = { registry = "https://pypi.org/simple" }
sdist = { url = "https://files.pythonhosted.org/packages/a2/6e/371856a3fb9d31ca8dac321cda606860fa4548858c0cc45d9d1d4ca2628b/mypy_extensions-1.1.0.tar.gz", hash = "sha256:52e68efc3284861e772bbcd66823fde5ae21fd2fdb51c62a211403730b916558", size = 6343, upload-time = "2025-04-22T14:54:24.164Z" }
wheels = [
    { url = "https://files.pythonhosted.org/packages/79/7b/2c79738432f5c924bef5071f933bcc9efd0473bac3b4aa584a6f7c1c8df8/mypy_extensions-1.1.0-py3-none-any.whl", hash = "sha256:1be4cccdb0f2482337c4743e60421de3a356cd97508abadd57d47403e94f5505", size = 4963, upload-time = "2025-04-22T14:54:22.983Z" },
]

[[package]]
name = "narwhals"
version = "2.2.0"
source = { registry = "https://pypi.org/simple" }
sdist = { url = "https://files.pythonhosted.org/packages/01/8f/6b3d8c19540eaaa50778a8bbbe54e025d3f93aca6cdd5a4de3044c36f83c/narwhals-2.2.0.tar.gz", hash = "sha256:f6a34f2699acabe2c17339c104f0bec28b9f7a55fbc7f8d485d49bea72d12b8a", size = 547070, upload-time = "2025-08-25T07:51:58.904Z" }
wheels = [
    { url = "https://files.pythonhosted.org/packages/dd/54/1ecca75e51d7da8ca53d1ffa8636ef9077a6eaa31f43ade71360b3e6449a/narwhals-2.2.0-py3-none-any.whl", hash = "sha256:2b5e3d61a486fa4328c286b0c8018b3e781a964947ff725d66ba12f6d5ca3d2a", size = 401021, upload-time = "2025-08-25T07:51:56.97Z" },
]

[[package]]
name = "networkx"
version = "3.5"
source = { registry = "https://pypi.org/simple" }
sdist = { url = "https://files.pythonhosted.org/packages/6c/4f/ccdb8ad3a38e583f214547fd2f7ff1fc160c43a75af88e6aec213404b96a/networkx-3.5.tar.gz", hash = "sha256:d4c6f9cf81f52d69230866796b82afbccdec3db7ae4fbd1b65ea750feed50037", size = 2471065, upload-time = "2025-05-29T11:35:07.804Z" }
wheels = [
    { url = "https://files.pythonhosted.org/packages/eb/8d/776adee7bbf76365fdd7f2552710282c79a4ead5d2a46408c9043a2b70ba/networkx-3.5-py3-none-any.whl", hash = "sha256:0030d386a9a06dee3565298b4a734b68589749a544acbb6c412dc9e2489ec6ec", size = 2034406, upload-time = "2025-05-29T11:35:04.961Z" },
]

[[package]]
name = "nodeenv"
version = "1.9.1"
source = { registry = "https://pypi.org/simple" }
sdist = { url = "https://files.pythonhosted.org/packages/43/16/fc88b08840de0e0a72a2f9d8c6bae36be573e475a6326ae854bcc549fc45/nodeenv-1.9.1.tar.gz", hash = "sha256:6ec12890a2dab7946721edbfbcd91f3319c6ccc9aec47be7c7e6b7011ee6645f", size = 47437, upload-time = "2024-06-04T18:44:11.171Z" }
wheels = [
    { url = "https://files.pythonhosted.org/packages/d2/1d/1b658dbd2b9fa9c4c9f32accbfc0205d532c8c6194dc0f2a4c0428e7128a/nodeenv-1.9.1-py2.py3-none-any.whl", hash = "sha256:ba11c9782d29c27c70ffbdda2d7415098754709be8a7056d79a737cd901155c9", size = 22314, upload-time = "2024-06-04T18:44:08.352Z" },
]

[[package]]
name = "numpy"
version = "2.3.2"
source = { registry = "https://pypi.org/simple" }
sdist = { url = "https://files.pythonhosted.org/packages/37/7d/3fec4199c5ffb892bed55cff901e4f39a58c81df9c44c280499e92cad264/numpy-2.3.2.tar.gz", hash = "sha256:e0486a11ec30cdecb53f184d496d1c6a20786c81e55e41640270130056f8ee48", size = 20489306, upload-time = "2025-07-24T21:32:07.553Z" }
wheels = [
    { url = "https://files.pythonhosted.org/packages/1c/c0/c6bb172c916b00700ed3bf71cb56175fd1f7dbecebf8353545d0b5519f6c/numpy-2.3.2-cp313-cp313-macosx_10_13_x86_64.whl", hash = "sha256:c8d9727f5316a256425892b043736d63e89ed15bbfe6556c5ff4d9d4448ff3b3", size = 20949074, upload-time = "2025-07-24T20:43:07.813Z" },
    { url = "https://files.pythonhosted.org/packages/20/4e/c116466d22acaf4573e58421c956c6076dc526e24a6be0903219775d862e/numpy-2.3.2-cp313-cp313-macosx_11_0_arm64.whl", hash = "sha256:efc81393f25f14d11c9d161e46e6ee348637c0a1e8a54bf9dedc472a3fae993b", size = 14177311, upload-time = "2025-07-24T20:43:29.335Z" },
    { url = "https://files.pythonhosted.org/packages/78/45/d4698c182895af189c463fc91d70805d455a227261d950e4e0f1310c2550/numpy-2.3.2-cp313-cp313-macosx_14_0_arm64.whl", hash = "sha256:dd937f088a2df683cbb79dda9a772b62a3e5a8a7e76690612c2737f38c6ef1b6", size = 5106022, upload-time = "2025-07-24T20:43:37.999Z" },
    { url = "https://files.pythonhosted.org/packages/9f/76/3e6880fef4420179309dba72a8c11f6166c431cf6dee54c577af8906f914/numpy-2.3.2-cp313-cp313-macosx_14_0_x86_64.whl", hash = "sha256:11e58218c0c46c80509186e460d79fbdc9ca1eb8d8aee39d8f2dc768eb781089", size = 6640135, upload-time = "2025-07-24T20:43:49.28Z" },
    { url = "https://files.pythonhosted.org/packages/34/fa/87ff7f25b3c4ce9085a62554460b7db686fef1e0207e8977795c7b7d7ba1/numpy-2.3.2-cp313-cp313-manylinux_2_27_aarch64.manylinux_2_28_aarch64.whl", hash = "sha256:5ad4ebcb683a1f99f4f392cc522ee20a18b2bb12a2c1c42c3d48d5a1adc9d3d2", size = 14278147, upload-time = "2025-07-24T20:44:10.328Z" },
    { url = "https://files.pythonhosted.org/packages/1d/0f/571b2c7a3833ae419fe69ff7b479a78d313581785203cc70a8db90121b9a/numpy-2.3.2-cp313-cp313-manylinux_2_27_x86_64.manylinux_2_28_x86_64.whl", hash = "sha256:938065908d1d869c7d75d8ec45f735a034771c6ea07088867f713d1cd3bbbe4f", size = 16635989, upload-time = "2025-07-24T20:44:34.88Z" },
    { url = "https://files.pythonhosted.org/packages/24/5a/84ae8dca9c9a4c592fe11340b36a86ffa9fd3e40513198daf8a97839345c/numpy-2.3.2-cp313-cp313-musllinux_1_2_aarch64.whl", hash = "sha256:66459dccc65d8ec98cc7df61307b64bf9e08101f9598755d42d8ae65d9a7a6ee", size = 16053052, upload-time = "2025-07-24T20:44:58.872Z" },
    { url = "https://files.pythonhosted.org/packages/57/7c/e5725d99a9133b9813fcf148d3f858df98511686e853169dbaf63aec6097/numpy-2.3.2-cp313-cp313-musllinux_1_2_x86_64.whl", hash = "sha256:a7af9ed2aa9ec5950daf05bb11abc4076a108bd3c7db9aa7251d5f107079b6a6", size = 18577955, upload-time = "2025-07-24T20:45:26.714Z" },
    { url = "https://files.pythonhosted.org/packages/ae/11/7c546fcf42145f29b71e4d6f429e96d8d68e5a7ba1830b2e68d7418f0bbd/numpy-2.3.2-cp313-cp313-win32.whl", hash = "sha256:906a30249315f9c8e17b085cc5f87d3f369b35fedd0051d4a84686967bdbbd0b", size = 6311843, upload-time = "2025-07-24T20:49:24.444Z" },
    { url = "https://files.pythonhosted.org/packages/aa/6f/a428fd1cb7ed39b4280d057720fed5121b0d7754fd2a9768640160f5517b/numpy-2.3.2-cp313-cp313-win_amd64.whl", hash = "sha256:c63d95dc9d67b676e9108fe0d2182987ccb0f11933c1e8959f42fa0da8d4fa56", size = 12782876, upload-time = "2025-07-24T20:49:43.227Z" },
    { url = "https://files.pythonhosted.org/packages/65/85/4ea455c9040a12595fb6c43f2c217257c7b52dd0ba332c6a6c1d28b289fe/numpy-2.3.2-cp313-cp313-win_arm64.whl", hash = "sha256:b05a89f2fb84d21235f93de47129dd4f11c16f64c87c33f5e284e6a3a54e43f2", size = 10192786, upload-time = "2025-07-24T20:49:59.443Z" },
    { url = "https://files.pythonhosted.org/packages/80/23/8278f40282d10c3f258ec3ff1b103d4994bcad78b0cba9208317f6bb73da/numpy-2.3.2-cp313-cp313t-macosx_10_13_x86_64.whl", hash = "sha256:4e6ecfeddfa83b02318f4d84acf15fbdbf9ded18e46989a15a8b6995dfbf85ab", size = 21047395, upload-time = "2025-07-24T20:45:58.821Z" },
    { url = "https://files.pythonhosted.org/packages/1f/2d/624f2ce4a5df52628b4ccd16a4f9437b37c35f4f8a50d00e962aae6efd7a/numpy-2.3.2-cp313-cp313t-macosx_11_0_arm64.whl", hash = "sha256:508b0eada3eded10a3b55725b40806a4b855961040180028f52580c4729916a2", size = 14300374, upload-time = "2025-07-24T20:46:20.207Z" },
    { url = "https://files.pythonhosted.org/packages/f6/62/ff1e512cdbb829b80a6bd08318a58698867bca0ca2499d101b4af063ee97/numpy-2.3.2-cp313-cp313t-macosx_14_0_arm64.whl", hash = "sha256:754d6755d9a7588bdc6ac47dc4ee97867271b17cee39cb87aef079574366db0a", size = 5228864, upload-time = "2025-07-24T20:46:30.58Z" },
    { url = "https://files.pythonhosted.org/packages/7d/8e/74bc18078fff03192d4032cfa99d5a5ca937807136d6f5790ce07ca53515/numpy-2.3.2-cp313-cp313t-macosx_14_0_x86_64.whl", hash = "sha256:a9f66e7d2b2d7712410d3bc5684149040ef5f19856f20277cd17ea83e5006286", size = 6737533, upload-time = "2025-07-24T20:46:46.111Z" },
    { url = "https://files.pythonhosted.org/packages/19/ea/0731efe2c9073ccca5698ef6a8c3667c4cf4eea53fcdcd0b50140aba03bc/numpy-2.3.2-cp313-cp313t-manylinux_2_27_aarch64.manylinux_2_28_aarch64.whl", hash = "sha256:de6ea4e5a65d5a90c7d286ddff2b87f3f4ad61faa3db8dabe936b34c2275b6f8", size = 14352007, upload-time = "2025-07-24T20:47:07.1Z" },
    { url = "https://files.pythonhosted.org/packages/cf/90/36be0865f16dfed20f4bc7f75235b963d5939707d4b591f086777412ff7b/numpy-2.3.2-cp313-cp313t-manylinux_2_27_x86_64.manylinux_2_28_x86_64.whl", hash = "sha256:a3ef07ec8cbc8fc9e369c8dcd52019510c12da4de81367d8b20bc692aa07573a", size = 16701914, upload-time = "2025-07-24T20:47:32.459Z" },
    { url = "https://files.pythonhosted.org/packages/94/30/06cd055e24cb6c38e5989a9e747042b4e723535758e6153f11afea88c01b/numpy-2.3.2-cp313-cp313t-musllinux_1_2_aarch64.whl", hash = "sha256:27c9f90e7481275c7800dc9c24b7cc40ace3fdb970ae4d21eaff983a32f70c91", size = 16132708, upload-time = "2025-07-24T20:47:58.129Z" },
    { url = "https://files.pythonhosted.org/packages/9a/14/ecede608ea73e58267fd7cb78f42341b3b37ba576e778a1a06baffbe585c/numpy-2.3.2-cp313-cp313t-musllinux_1_2_x86_64.whl", hash = "sha256:07b62978075b67eee4065b166d000d457c82a1efe726cce608b9db9dd66a73a5", size = 18651678, upload-time = "2025-07-24T20:48:25.402Z" },
    { url = "https://files.pythonhosted.org/packages/40/f3/2fe6066b8d07c3685509bc24d56386534c008b462a488b7f503ba82b8923/numpy-2.3.2-cp313-cp313t-win32.whl", hash = "sha256:c771cfac34a4f2c0de8e8c97312d07d64fd8f8ed45bc9f5726a7e947270152b5", size = 6441832, upload-time = "2025-07-24T20:48:37.181Z" },
    { url = "https://files.pythonhosted.org/packages/0b/ba/0937d66d05204d8f28630c9c60bc3eda68824abde4cf756c4d6aad03b0c6/numpy-2.3.2-cp313-cp313t-win_amd64.whl", hash = "sha256:72dbebb2dcc8305c431b2836bcc66af967df91be793d63a24e3d9b741374c450", size = 12927049, upload-time = "2025-07-24T20:48:56.24Z" },
    { url = "https://files.pythonhosted.org/packages/e9/ed/13542dd59c104d5e654dfa2ac282c199ba64846a74c2c4bcdbc3a0f75df1/numpy-2.3.2-cp313-cp313t-win_arm64.whl", hash = "sha256:72c6df2267e926a6d5286b0a6d556ebe49eae261062059317837fda12ddf0c1a", size = 10262935, upload-time = "2025-07-24T20:49:13.136Z" },
]

[[package]]
name = "nvidia-cublas-cu12"
version = "12.6.4.1"
source = { registry = "https://pypi.org/simple" }
wheels = [
    { url = "https://files.pythonhosted.org/packages/af/eb/ff4b8c503fa1f1796679dce648854d58751982426e4e4b37d6fce49d259c/nvidia_cublas_cu12-12.6.4.1-py3-none-manylinux2014_x86_64.manylinux_2_17_x86_64.whl", hash = "sha256:08ed2686e9875d01b58e3cb379c6896df8e76c75e0d4a7f7dace3d7b6d9ef8eb", size = 393138322, upload-time = "2024-11-20T17:40:25.65Z" },
]

[[package]]
name = "nvidia-cuda-cupti-cu12"
version = "12.6.80"
source = { registry = "https://pypi.org/simple" }
wheels = [
    { url = "https://files.pythonhosted.org/packages/49/60/7b6497946d74bcf1de852a21824d63baad12cd417db4195fc1bfe59db953/nvidia_cuda_cupti_cu12-12.6.80-py3-none-manylinux2014_x86_64.manylinux_2_17_x86_64.whl", hash = "sha256:6768bad6cab4f19e8292125e5f1ac8aa7d1718704012a0e3272a6f61c4bce132", size = 8917980, upload-time = "2024-11-20T17:36:04.019Z" },
    { url = "https://files.pythonhosted.org/packages/a5/24/120ee57b218d9952c379d1e026c4479c9ece9997a4fb46303611ee48f038/nvidia_cuda_cupti_cu12-12.6.80-py3-none-manylinux2014_x86_64.whl", hash = "sha256:a3eff6cdfcc6a4c35db968a06fcadb061cbc7d6dde548609a941ff8701b98b73", size = 8917972, upload-time = "2024-10-01T16:58:06.036Z" },
]

[[package]]
name = "nvidia-cuda-nvrtc-cu12"
version = "12.6.77"
source = { registry = "https://pypi.org/simple" }
wheels = [
    { url = "https://files.pythonhosted.org/packages/75/2e/46030320b5a80661e88039f59060d1790298b4718944a65a7f2aeda3d9e9/nvidia_cuda_nvrtc_cu12-12.6.77-py3-none-manylinux2014_x86_64.whl", hash = "sha256:35b0cc6ee3a9636d5409133e79273ce1f3fd087abb0532d2d2e8fff1fe9efc53", size = 23650380, upload-time = "2024-10-01T17:00:14.643Z" },
]

[[package]]
name = "nvidia-cuda-runtime-cu12"
version = "12.6.77"
source = { registry = "https://pypi.org/simple" }
wheels = [
    { url = "https://files.pythonhosted.org/packages/e1/23/e717c5ac26d26cf39a27fbc076240fad2e3b817e5889d671b67f4f9f49c5/nvidia_cuda_runtime_cu12-12.6.77-py3-none-manylinux2014_x86_64.manylinux_2_17_x86_64.whl", hash = "sha256:ba3b56a4f896141e25e19ab287cd71e52a6a0f4b29d0d31609f60e3b4d5219b7", size = 897690, upload-time = "2024-11-20T17:35:30.697Z" },
    { url = "https://files.pythonhosted.org/packages/f0/62/65c05e161eeddbafeca24dc461f47de550d9fa8a7e04eb213e32b55cfd99/nvidia_cuda_runtime_cu12-12.6.77-py3-none-manylinux2014_x86_64.whl", hash = "sha256:a84d15d5e1da416dd4774cb42edf5e954a3e60cc945698dc1d5be02321c44dc8", size = 897678, upload-time = "2024-10-01T16:57:33.821Z" },
]

[[package]]
name = "nvidia-cudnn-cu12"
version = "9.5.1.17"
source = { registry = "https://pypi.org/simple" }
dependencies = [
    { name = "nvidia-cublas-cu12" },
]
wheels = [
    { url = "https://files.pythonhosted.org/packages/2a/78/4535c9c7f859a64781e43c969a3a7e84c54634e319a996d43ef32ce46f83/nvidia_cudnn_cu12-9.5.1.17-py3-none-manylinux_2_28_x86_64.whl", hash = "sha256:30ac3869f6db17d170e0e556dd6cc5eee02647abc31ca856634d5a40f82c15b2", size = 570988386, upload-time = "2024-10-25T19:54:26.39Z" },
]

[[package]]
name = "nvidia-cufft-cu12"
version = "11.3.0.4"
source = { registry = "https://pypi.org/simple" }
dependencies = [
    { name = "nvidia-nvjitlink-cu12" },
]
wheels = [
    { url = "https://files.pythonhosted.org/packages/8f/16/73727675941ab8e6ffd86ca3a4b7b47065edcca7a997920b831f8147c99d/nvidia_cufft_cu12-11.3.0.4-py3-none-manylinux2014_x86_64.manylinux_2_17_x86_64.whl", hash = "sha256:ccba62eb9cef5559abd5e0d54ceed2d9934030f51163df018532142a8ec533e5", size = 200221632, upload-time = "2024-11-20T17:41:32.357Z" },
    { url = "https://files.pythonhosted.org/packages/60/de/99ec247a07ea40c969d904fc14f3a356b3e2a704121675b75c366b694ee1/nvidia_cufft_cu12-11.3.0.4-py3-none-manylinux2014_x86_64.whl", hash = "sha256:768160ac89f6f7b459bee747e8d175dbf53619cfe74b2a5636264163138013ca", size = 200221622, upload-time = "2024-10-01T17:03:58.79Z" },
]

[[package]]
name = "nvidia-cufile-cu12"
version = "1.11.1.6"
source = { registry = "https://pypi.org/simple" }
wheels = [
    { url = "https://files.pythonhosted.org/packages/b2/66/cc9876340ac68ae71b15c743ddb13f8b30d5244af344ec8322b449e35426/nvidia_cufile_cu12-1.11.1.6-py3-none-manylinux2014_x86_64.manylinux_2_17_x86_64.whl", hash = "sha256:cc23469d1c7e52ce6c1d55253273d32c565dd22068647f3aa59b3c6b005bf159", size = 1142103, upload-time = "2024-11-20T17:42:11.83Z" },
]

[[package]]
name = "nvidia-curand-cu12"
version = "10.3.7.77"
source = { registry = "https://pypi.org/simple" }
wheels = [
    { url = "https://files.pythonhosted.org/packages/73/1b/44a01c4e70933637c93e6e1a8063d1e998b50213a6b65ac5a9169c47e98e/nvidia_curand_cu12-10.3.7.77-py3-none-manylinux2014_x86_64.manylinux_2_17_x86_64.whl", hash = "sha256:a42cd1344297f70b9e39a1e4f467a4e1c10f1da54ff7a85c12197f6c652c8bdf", size = 56279010, upload-time = "2024-11-20T17:42:50.958Z" },
    { url = "https://files.pythonhosted.org/packages/4a/aa/2c7ff0b5ee02eaef890c0ce7d4f74bc30901871c5e45dee1ae6d0083cd80/nvidia_curand_cu12-10.3.7.77-py3-none-manylinux2014_x86_64.whl", hash = "sha256:99f1a32f1ac2bd134897fc7a203f779303261268a65762a623bf30cc9fe79117", size = 56279000, upload-time = "2024-10-01T17:04:45.274Z" },
]

[[package]]
name = "nvidia-cusolver-cu12"
version = "11.7.1.2"
source = { registry = "https://pypi.org/simple" }
dependencies = [
    { name = "nvidia-cublas-cu12" },
    { name = "nvidia-cusparse-cu12" },
    { name = "nvidia-nvjitlink-cu12" },
]
wheels = [
    { url = "https://files.pythonhosted.org/packages/f0/6e/c2cf12c9ff8b872e92b4a5740701e51ff17689c4d726fca91875b07f655d/nvidia_cusolver_cu12-11.7.1.2-py3-none-manylinux2014_x86_64.manylinux_2_17_x86_64.whl", hash = "sha256:e9e49843a7707e42022babb9bcfa33c29857a93b88020c4e4434656a655b698c", size = 158229790, upload-time = "2024-11-20T17:43:43.211Z" },
    { url = "https://files.pythonhosted.org/packages/9f/81/baba53585da791d043c10084cf9553e074548408e04ae884cfe9193bd484/nvidia_cusolver_cu12-11.7.1.2-py3-none-manylinux2014_x86_64.whl", hash = "sha256:6cf28f17f64107a0c4d7802be5ff5537b2130bfc112f25d5a30df227058ca0e6", size = 158229780, upload-time = "2024-10-01T17:05:39.875Z" },
]

[[package]]
name = "nvidia-cusparse-cu12"
version = "12.5.4.2"
source = { registry = "https://pypi.org/simple" }
dependencies = [
    { name = "nvidia-nvjitlink-cu12" },
]
wheels = [
    { url = "https://files.pythonhosted.org/packages/06/1e/b8b7c2f4099a37b96af5c9bb158632ea9e5d9d27d7391d7eb8fc45236674/nvidia_cusparse_cu12-12.5.4.2-py3-none-manylinux2014_x86_64.manylinux_2_17_x86_64.whl", hash = "sha256:7556d9eca156e18184b94947ade0fba5bb47d69cec46bf8660fd2c71a4b48b73", size = 216561367, upload-time = "2024-11-20T17:44:54.824Z" },
    { url = "https://files.pythonhosted.org/packages/43/ac/64c4316ba163e8217a99680c7605f779accffc6a4bcd0c778c12948d3707/nvidia_cusparse_cu12-12.5.4.2-py3-none-manylinux2014_x86_64.whl", hash = "sha256:23749a6571191a215cb74d1cdbff4a86e7b19f1200c071b3fcf844a5bea23a2f", size = 216561357, upload-time = "2024-10-01T17:06:29.861Z" },
]

[[package]]
name = "nvidia-cusparselt-cu12"
version = "0.6.3"
source = { registry = "https://pypi.org/simple" }
wheels = [
    { url = "https://files.pythonhosted.org/packages/3b/9a/72ef35b399b0e183bc2e8f6f558036922d453c4d8237dab26c666a04244b/nvidia_cusparselt_cu12-0.6.3-py3-none-manylinux2014_x86_64.whl", hash = "sha256:e5c8a26c36445dd2e6812f1177978a24e2d37cacce7e090f297a688d1ec44f46", size = 156785796, upload-time = "2024-10-15T21:29:17.709Z" },
]

[[package]]
name = "nvidia-nccl-cu12"
version = "2.26.2"
source = { registry = "https://pypi.org/simple" }
wheels = [
    { url = "https://files.pythonhosted.org/packages/67/ca/f42388aed0fddd64ade7493dbba36e1f534d4e6fdbdd355c6a90030ae028/nvidia_nccl_cu12-2.26.2-py3-none-manylinux2014_x86_64.manylinux_2_17_x86_64.whl", hash = "sha256:694cf3879a206553cc9d7dbda76b13efaf610fdb70a50cba303de1b0d1530ac6", size = 201319755, upload-time = "2025-03-13T00:29:55.296Z" },
]

[[package]]
name = "nvidia-nvjitlink-cu12"
version = "12.6.85"
source = { registry = "https://pypi.org/simple" }
wheels = [
    { url = "https://files.pythonhosted.org/packages/9d/d7/c5383e47c7e9bf1c99d5bd2a8c935af2b6d705ad831a7ec5c97db4d82f4f/nvidia_nvjitlink_cu12-12.6.85-py3-none-manylinux2010_x86_64.manylinux_2_12_x86_64.whl", hash = "sha256:eedc36df9e88b682efe4309aa16b5b4e78c2407eac59e8c10a6a47535164369a", size = 19744971, upload-time = "2024-11-20T17:46:53.366Z" },
]

[[package]]
name = "nvidia-nvtx-cu12"
version = "12.6.77"
source = { registry = "https://pypi.org/simple" }
wheels = [
    { url = "https://files.pythonhosted.org/packages/56/9a/fff8376f8e3d084cd1530e1ef7b879bb7d6d265620c95c1b322725c694f4/nvidia_nvtx_cu12-12.6.77-py3-none-manylinux2014_x86_64.manylinux_2_17_x86_64.whl", hash = "sha256:b90bed3df379fa79afbd21be8e04a0314336b8ae16768b58f2d34cb1d04cd7d2", size = 89276, upload-time = "2024-11-20T17:38:27.621Z" },
    { url = "https://files.pythonhosted.org/packages/9e/4e/0d0c945463719429b7bd21dece907ad0bde437a2ff12b9b12fee94722ab0/nvidia_nvtx_cu12-12.6.77-py3-none-manylinux2014_x86_64.whl", hash = "sha256:6574241a3ec5fdc9334353ab8c479fe75841dbe8f4532a8fc97ce63503330ba1", size = 89265, upload-time = "2024-10-01T17:00:38.172Z" },
]

[[package]]
name = "omegaconf"
version = "2.3.0"
source = { registry = "https://pypi.org/simple" }
dependencies = [
    { name = "antlr4-python3-runtime" },
    { name = "pyyaml" },
]
sdist = { url = "https://files.pythonhosted.org/packages/09/48/6388f1bb9da707110532cb70ec4d2822858ddfb44f1cdf1233c20a80ea4b/omegaconf-2.3.0.tar.gz", hash = "sha256:d5d4b6d29955cc50ad50c46dc269bcd92c6e00f5f90d23ab5fee7bfca4ba4cc7", size = 3298120, upload-time = "2022-12-08T20:59:22.753Z" }
wheels = [
    { url = "https://files.pythonhosted.org/packages/e3/94/1843518e420fa3ed6919835845df698c7e27e183cb997394e4a670973a65/omegaconf-2.3.0-py3-none-any.whl", hash = "sha256:7b4df175cdb08ba400f45cae3bdcae7ba8365db4d165fc65fd04b050ab63b46b", size = 79500, upload-time = "2022-12-08T20:59:19.686Z" },
]

[[package]]
name = "opentelemetry-api"
version = "1.36.0"
source = { registry = "https://pypi.org/simple" }
dependencies = [
    { name = "importlib-metadata" },
    { name = "typing-extensions" },
]
sdist = { url = "https://files.pythonhosted.org/packages/27/d2/c782c88b8afbf961d6972428821c302bd1e9e7bc361352172f0ca31296e2/opentelemetry_api-1.36.0.tar.gz", hash = "sha256:9a72572b9c416d004d492cbc6e61962c0501eaf945ece9b5a0f56597d8348aa0", size = 64780, upload-time = "2025-07-29T15:12:06.02Z" }
wheels = [
    { url = "https://files.pythonhosted.org/packages/bb/ee/6b08dde0a022c463b88f55ae81149584b125a42183407dc1045c486cc870/opentelemetry_api-1.36.0-py3-none-any.whl", hash = "sha256:02f20bcacf666e1333b6b1f04e647dc1d5111f86b8e510238fcc56d7762cda8c", size = 65564, upload-time = "2025-07-29T15:11:47.998Z" },
]

[[package]]
name = "opentelemetry-sdk"
version = "1.36.0"
source = { registry = "https://pypi.org/simple" }
dependencies = [
    { name = "opentelemetry-api" },
    { name = "opentelemetry-semantic-conventions" },
    { name = "typing-extensions" },
]
sdist = { url = "https://files.pythonhosted.org/packages/4c/85/8567a966b85a2d3f971c4d42f781c305b2b91c043724fa08fd37d158e9dc/opentelemetry_sdk-1.36.0.tar.gz", hash = "sha256:19c8c81599f51b71670661ff7495c905d8fdf6976e41622d5245b791b06fa581", size = 162557, upload-time = "2025-07-29T15:12:16.76Z" }
wheels = [
    { url = "https://files.pythonhosted.org/packages/0b/59/7bed362ad1137ba5886dac8439e84cd2df6d087be7c09574ece47ae9b22c/opentelemetry_sdk-1.36.0-py3-none-any.whl", hash = "sha256:19fe048b42e98c5c1ffe85b569b7073576ad4ce0bcb6e9b4c6a39e890a6c45fb", size = 119995, upload-time = "2025-07-29T15:12:03.181Z" },
]

[[package]]
name = "opentelemetry-semantic-conventions"
version = "0.57b0"
source = { registry = "https://pypi.org/simple" }
dependencies = [
    { name = "opentelemetry-api" },
    { name = "typing-extensions" },
]
sdist = { url = "https://files.pythonhosted.org/packages/7e/31/67dfa252ee88476a29200b0255bda8dfc2cf07b56ad66dc9a6221f7dc787/opentelemetry_semantic_conventions-0.57b0.tar.gz", hash = "sha256:609a4a79c7891b4620d64c7aac6898f872d790d75f22019913a660756f27ff32", size = 124225, upload-time = "2025-07-29T15:12:17.873Z" }
wheels = [
    { url = "https://files.pythonhosted.org/packages/05/75/7d591371c6c39c73de5ce5da5a2cc7b72d1d1cd3f8f4638f553c01c37b11/opentelemetry_semantic_conventions-0.57b0-py3-none-any.whl", hash = "sha256:757f7e76293294f124c827e514c2a3144f191ef175b069ce8d1211e1e38e9e78", size = 201627, upload-time = "2025-07-29T15:12:04.174Z" },
]

[[package]]
name = "orjson"
version = "3.11.3"
source = { registry = "https://pypi.org/simple" }
sdist = { url = "https://files.pythonhosted.org/packages/be/4d/8df5f83256a809c22c4d6792ce8d43bb503be0fb7a8e4da9025754b09658/orjson-3.11.3.tar.gz", hash = "sha256:1c0603b1d2ffcd43a411d64797a19556ef76958aef1c182f22dc30860152a98a", size = 5482394, upload-time = "2025-08-26T17:46:43.171Z" }
wheels = [
    { url = "https://files.pythonhosted.org/packages/fc/79/8932b27293ad35919571f77cb3693b5906cf14f206ef17546052a241fdf6/orjson-3.11.3-cp313-cp313-macosx_10_15_x86_64.macosx_11_0_arm64.macosx_10_15_universal2.whl", hash = "sha256:af40c6612fd2a4b00de648aa26d18186cd1322330bd3a3cc52f87c699e995810", size = 238127, upload-time = "2025-08-26T17:45:38.146Z" },
    { url = "https://files.pythonhosted.org/packages/1c/82/cb93cd8cf132cd7643b30b6c5a56a26c4e780c7a145db6f83de977b540ce/orjson-3.11.3-cp313-cp313-macosx_15_0_arm64.whl", hash = "sha256:9f1587f26c235894c09e8b5b7636a38091a9e6e7fe4531937534749c04face43", size = 127494, upload-time = "2025-08-26T17:45:39.57Z" },
    { url = "https://files.pythonhosted.org/packages/a4/b8/2d9eb181a9b6bb71463a78882bcac1027fd29cf62c38a40cc02fc11d3495/orjson-3.11.3-cp313-cp313-manylinux_2_17_aarch64.manylinux2014_aarch64.whl", hash = "sha256:61dcdad16da5bb486d7227a37a2e789c429397793a6955227cedbd7252eb5a27", size = 123017, upload-time = "2025-08-26T17:45:40.876Z" },
    { url = "https://files.pythonhosted.org/packages/b4/14/a0e971e72d03b509190232356d54c0f34507a05050bd026b8db2bf2c192c/orjson-3.11.3-cp313-cp313-manylinux_2_17_armv7l.manylinux2014_armv7l.whl", hash = "sha256:11c6d71478e2cbea0a709e8a06365fa63da81da6498a53e4c4f065881d21ae8f", size = 127898, upload-time = "2025-08-26T17:45:42.188Z" },
    { url = "https://files.pythonhosted.org/packages/8e/af/dc74536722b03d65e17042cc30ae586161093e5b1f29bccda24765a6ae47/orjson-3.11.3-cp313-cp313-manylinux_2_17_i686.manylinux2014_i686.whl", hash = "sha256:ff94112e0098470b665cb0ed06efb187154b63649403b8d5e9aedeb482b4548c", size = 130742, upload-time = "2025-08-26T17:45:43.511Z" },
    { url = "https://files.pythonhosted.org/packages/62/e6/7a3b63b6677bce089fe939353cda24a7679825c43a24e49f757805fc0d8a/orjson-3.11.3-cp313-cp313-manylinux_2_17_ppc64le.manylinux2014_ppc64le.whl", hash = "sha256:ae8b756575aaa2a855a75192f356bbda11a89169830e1439cfb1a3e1a6dde7be", size = 132377, upload-time = "2025-08-26T17:45:45.525Z" },
    { url = "https://files.pythonhosted.org/packages/fc/cd/ce2ab93e2e7eaf518f0fd15e3068b8c43216c8a44ed82ac2b79ce5cef72d/orjson-3.11.3-cp313-cp313-manylinux_2_17_s390x.manylinux2014_s390x.whl", hash = "sha256:c9416cc19a349c167ef76135b2fe40d03cea93680428efee8771f3e9fb66079d", size = 135313, upload-time = "2025-08-26T17:45:46.821Z" },
    { url = "https://files.pythonhosted.org/packages/d0/b4/f98355eff0bd1a38454209bbc73372ce351ba29933cb3e2eba16c04b9448/orjson-3.11.3-cp313-cp313-manylinux_2_17_x86_64.manylinux2014_x86_64.whl", hash = "sha256:b822caf5b9752bc6f246eb08124c3d12bf2175b66ab74bac2ef3bbf9221ce1b2", size = 132908, upload-time = "2025-08-26T17:45:48.126Z" },
    { url = "https://files.pythonhosted.org/packages/eb/92/8f5182d7bc2a1bed46ed960b61a39af8389f0ad476120cd99e67182bfb6d/orjson-3.11.3-cp313-cp313-musllinux_1_2_aarch64.whl", hash = "sha256:414f71e3bdd5573893bf5ecdf35c32b213ed20aa15536fe2f588f946c318824f", size = 130905, upload-time = "2025-08-26T17:45:49.414Z" },
    { url = "https://files.pythonhosted.org/packages/1a/60/c41ca753ce9ffe3d0f67b9b4c093bdd6e5fdb1bc53064f992f66bb99954d/orjson-3.11.3-cp313-cp313-musllinux_1_2_armv7l.whl", hash = "sha256:828e3149ad8815dc14468f36ab2a4b819237c155ee1370341b91ea4c8672d2ee", size = 403812, upload-time = "2025-08-26T17:45:51.085Z" },
    { url = "https://files.pythonhosted.org/packages/dd/13/e4a4f16d71ce1868860db59092e78782c67082a8f1dc06a3788aef2b41bc/orjson-3.11.3-cp313-cp313-musllinux_1_2_i686.whl", hash = "sha256:ac9e05f25627ffc714c21f8dfe3a579445a5c392a9c8ae7ba1d0e9fb5333f56e", size = 146277, upload-time = "2025-08-26T17:45:52.851Z" },
    { url = "https://files.pythonhosted.org/packages/8d/8b/bafb7f0afef9344754a3a0597a12442f1b85a048b82108ef2c956f53babd/orjson-3.11.3-cp313-cp313-musllinux_1_2_x86_64.whl", hash = "sha256:e44fbe4000bd321d9f3b648ae46e0196d21577cf66ae684a96ff90b1f7c93633", size = 135418, upload-time = "2025-08-26T17:45:54.806Z" },
    { url = "https://files.pythonhosted.org/packages/60/d4/bae8e4f26afb2c23bea69d2f6d566132584d1c3a5fe89ee8c17b718cab67/orjson-3.11.3-cp313-cp313-win32.whl", hash = "sha256:2039b7847ba3eec1f5886e75e6763a16e18c68a63efc4b029ddf994821e2e66b", size = 136216, upload-time = "2025-08-26T17:45:57.182Z" },
    { url = "https://files.pythonhosted.org/packages/88/76/224985d9f127e121c8cad882cea55f0ebe39f97925de040b75ccd4b33999/orjson-3.11.3-cp313-cp313-win_amd64.whl", hash = "sha256:29be5ac4164aa8bdcba5fa0700a3c9c316b411d8ed9d39ef8a882541bd452fae", size = 131362, upload-time = "2025-08-26T17:45:58.56Z" },
    { url = "https://files.pythonhosted.org/packages/e2/cf/0dce7a0be94bd36d1346be5067ed65ded6adb795fdbe3abd234c8d576d01/orjson-3.11.3-cp313-cp313-win_arm64.whl", hash = "sha256:18bd1435cb1f2857ceb59cfb7de6f92593ef7b831ccd1b9bfb28ca530e539dce", size = 125989, upload-time = "2025-08-26T17:45:59.95Z" },
]

[[package]]
name = "packaging"
version = "25.0"
source = { registry = "https://pypi.org/simple" }
sdist = { url = "https://files.pythonhosted.org/packages/a1/d4/1fc4078c65507b51b96ca8f8c3ba19e6a61c8253c72794544580a7b6c24d/packaging-25.0.tar.gz", hash = "sha256:d443872c98d677bf60f6a1f2f8c1cb748e8fe762d2bf9d3148b5599295b0fc4f", size = 165727, upload-time = "2025-04-19T11:48:59.673Z" }
wheels = [
    { url = "https://files.pythonhosted.org/packages/20/12/38679034af332785aac8774540895e234f4d07f7545804097de4b666afd8/packaging-25.0-py3-none-any.whl", hash = "sha256:29572ef2b1f17581046b3a2227d5c611fb25ec70ca1ba8554b24b0e69331a484", size = 66469, upload-time = "2025-04-19T11:48:57.875Z" },
]

[[package]]
name = "pandas"
version = "2.3.2"
source = { registry = "https://pypi.org/simple" }
dependencies = [
    { name = "numpy" },
    { name = "python-dateutil" },
    { name = "pytz" },
    { name = "tzdata" },
]
sdist = { url = "https://files.pythonhosted.org/packages/79/8e/0e90233ac205ad182bd6b422532695d2b9414944a280488105d598c70023/pandas-2.3.2.tar.gz", hash = "sha256:ab7b58f8f82706890924ccdfb5f48002b83d2b5a3845976a9fb705d36c34dcdb", size = 4488684, upload-time = "2025-08-21T10:28:29.257Z" }
wheels = [
    { url = "https://files.pythonhosted.org/packages/27/64/a2f7bf678af502e16b472527735d168b22b7824e45a4d7e96a4fbb634b59/pandas-2.3.2-cp313-cp313-macosx_10_13_x86_64.whl", hash = "sha256:0c6ecbac99a354a051ef21c5307601093cb9e0f4b1855984a084bfec9302699e", size = 11531061, upload-time = "2025-08-21T10:27:34.647Z" },
    { url = "https://files.pythonhosted.org/packages/54/4c/c3d21b2b7769ef2f4c2b9299fcadd601efa6729f1357a8dbce8dd949ed70/pandas-2.3.2-cp313-cp313-macosx_11_0_arm64.whl", hash = "sha256:c6f048aa0fd080d6a06cc7e7537c09b53be6642d330ac6f54a600c3ace857ee9", size = 10668666, upload-time = "2025-08-21T10:27:37.203Z" },
    { url = "https://files.pythonhosted.org/packages/50/e2/f775ba76ecfb3424d7f5862620841cf0edb592e9abd2d2a5387d305fe7a8/pandas-2.3.2-cp313-cp313-manylinux_2_17_aarch64.manylinux2014_aarch64.whl", hash = "sha256:0064187b80a5be6f2f9c9d6bdde29372468751dfa89f4211a3c5871854cfbf7a", size = 11332835, upload-time = "2025-08-21T10:27:40.188Z" },
    { url = "https://files.pythonhosted.org/packages/8f/52/0634adaace9be2d8cac9ef78f05c47f3a675882e068438b9d7ec7ef0c13f/pandas-2.3.2-cp313-cp313-manylinux_2_17_x86_64.manylinux2014_x86_64.whl", hash = "sha256:4ac8c320bded4718b298281339c1a50fb00a6ba78cb2a63521c39bec95b0209b", size = 12057211, upload-time = "2025-08-21T10:27:43.117Z" },
    { url = "https://files.pythonhosted.org/packages/0b/9d/2df913f14b2deb9c748975fdb2491da1a78773debb25abbc7cbc67c6b549/pandas-2.3.2-cp313-cp313-musllinux_1_2_aarch64.whl", hash = "sha256:114c2fe4f4328cf98ce5716d1532f3ab79c5919f95a9cfee81d9140064a2e4d6", size = 12749277, upload-time = "2025-08-21T10:27:45.474Z" },
    { url = "https://files.pythonhosted.org/packages/87/af/da1a2417026bd14d98c236dba88e39837182459d29dcfcea510b2ac9e8a1/pandas-2.3.2-cp313-cp313-musllinux_1_2_x86_64.whl", hash = "sha256:48fa91c4dfb3b2b9bfdb5c24cd3567575f4e13f9636810462ffed8925352be5a", size = 13415256, upload-time = "2025-08-21T10:27:49.885Z" },
    { url = "https://files.pythonhosted.org/packages/22/3c/f2af1ce8840ef648584a6156489636b5692c162771918aa95707c165ad2b/pandas-2.3.2-cp313-cp313-win_amd64.whl", hash = "sha256:12d039facec710f7ba305786837d0225a3444af7bbd9c15c32ca2d40d157ed8b", size = 10982579, upload-time = "2025-08-21T10:28:08.435Z" },
    { url = "https://files.pythonhosted.org/packages/f3/98/8df69c4097a6719e357dc249bf437b8efbde808038268e584421696cbddf/pandas-2.3.2-cp313-cp313t-macosx_10_13_x86_64.whl", hash = "sha256:c624b615ce97864eb588779ed4046186f967374185c047070545253a52ab2d57", size = 12028163, upload-time = "2025-08-21T10:27:52.232Z" },
    { url = "https://files.pythonhosted.org/packages/0e/23/f95cbcbea319f349e10ff90db488b905c6883f03cbabd34f6b03cbc3c044/pandas-2.3.2-cp313-cp313t-macosx_11_0_arm64.whl", hash = "sha256:0cee69d583b9b128823d9514171cabb6861e09409af805b54459bd0c821a35c2", size = 11391860, upload-time = "2025-08-21T10:27:54.673Z" },
    { url = "https://files.pythonhosted.org/packages/ad/1b/6a984e98c4abee22058aa75bfb8eb90dce58cf8d7296f8bc56c14bc330b0/pandas-2.3.2-cp313-cp313t-manylinux_2_17_aarch64.manylinux2014_aarch64.whl", hash = "sha256:2319656ed81124982900b4c37f0e0c58c015af9a7bbc62342ba5ad07ace82ba9", size = 11309830, upload-time = "2025-08-21T10:27:56.957Z" },
    { url = "https://files.pythonhosted.org/packages/15/d5/f0486090eb18dd8710bf60afeaf638ba6817047c0c8ae5c6a25598665609/pandas-2.3.2-cp313-cp313t-manylinux_2_17_x86_64.manylinux2014_x86_64.whl", hash = "sha256:b37205ad6f00d52f16b6d09f406434ba928c1a1966e2771006a9033c736d30d2", size = 11883216, upload-time = "2025-08-21T10:27:59.302Z" },
    { url = "https://files.pythonhosted.org/packages/10/86/692050c119696da19e20245bbd650d8dfca6ceb577da027c3a73c62a047e/pandas-2.3.2-cp313-cp313t-musllinux_1_2_aarch64.whl", hash = "sha256:837248b4fc3a9b83b9c6214699a13f069dc13510a6a6d7f9ba33145d2841a012", size = 12699743, upload-time = "2025-08-21T10:28:02.447Z" },
    { url = "https://files.pythonhosted.org/packages/cd/d7/612123674d7b17cf345aad0a10289b2a384bff404e0463a83c4a3a59d205/pandas-2.3.2-cp313-cp313t-musllinux_1_2_x86_64.whl", hash = "sha256:d2c3554bd31b731cd6490d94a28f3abb8dd770634a9e06eb6d2911b9827db370", size = 13186141, upload-time = "2025-08-21T10:28:05.377Z" },
]

[[package]]
name = "parso"
version = "0.8.5"
source = { registry = "https://pypi.org/simple" }
sdist = { url = "https://files.pythonhosted.org/packages/d4/de/53e0bcf53d13e005bd8c92e7855142494f41171b34c2536b86187474184d/parso-0.8.5.tar.gz", hash = "sha256:034d7354a9a018bdce352f48b2a8a450f05e9d6ee85db84764e9b6bd96dafe5a", size = 401205, upload-time = "2025-08-23T15:15:28.028Z" }
wheels = [
    { url = "https://files.pythonhosted.org/packages/16/32/f8e3c85d1d5250232a5d3477a2a28cc291968ff175caeadaf3cc19ce0e4a/parso-0.8.5-py2.py3-none-any.whl", hash = "sha256:646204b5ee239c396d040b90f9e272e9a8017c630092bf59980beb62fd033887", size = 106668, upload-time = "2025-08-23T15:15:25.663Z" },
]

[[package]]
name = "pastel"
version = "0.2.1"
source = { registry = "https://pypi.org/simple" }
sdist = { url = "https://files.pythonhosted.org/packages/76/f1/4594f5e0fcddb6953e5b8fe00da8c317b8b41b547e2b3ae2da7512943c62/pastel-0.2.1.tar.gz", hash = "sha256:e6581ac04e973cac858828c6202c1e1e81fee1dc7de7683f3e1ffe0bfd8a573d", size = 7555, upload-time = "2020-09-16T19:21:12.43Z" }
wheels = [
    { url = "https://files.pythonhosted.org/packages/aa/18/a8444036c6dd65ba3624c63b734d3ba95ba63ace513078e1580590075d21/pastel-0.2.1-py2.py3-none-any.whl", hash = "sha256:4349225fcdf6c2bb34d483e523475de5bb04a5c10ef711263452cb37d7dd4364", size = 5955, upload-time = "2020-09-16T19:21:11.409Z" },
]

[[package]]
name = "pathspec"
version = "0.12.1"
source = { registry = "https://pypi.org/simple" }
sdist = { url = "https://files.pythonhosted.org/packages/ca/bc/f35b8446f4531a7cb215605d100cd88b7ac6f44ab3fc94870c120ab3adbf/pathspec-0.12.1.tar.gz", hash = "sha256:a482d51503a1ab33b1c67a6c3813a26953dbdc71c31dacaef9a838c4e29f5712", size = 51043, upload-time = "2023-12-10T22:30:45Z" }
wheels = [
    { url = "https://files.pythonhosted.org/packages/cc/20/ff623b09d963f88bfde16306a54e12ee5ea43e9b597108672ff3a408aad6/pathspec-0.12.1-py3-none-any.whl", hash = "sha256:a0d503e138a4c123b27490a4f7beda6a01c6f288df0e4a8b79c7eb0dc7b4cc08", size = 31191, upload-time = "2023-12-10T22:30:43.14Z" },
]

[[package]]
name = "pillow"
version = "11.3.0"
source = { registry = "https://pypi.org/simple" }
sdist = { url = "https://files.pythonhosted.org/packages/f3/0d/d0d6dea55cd152ce3d6767bb38a8fc10e33796ba4ba210cbab9354b6d238/pillow-11.3.0.tar.gz", hash = "sha256:3828ee7586cd0b2091b6209e5ad53e20d0649bbe87164a459d0676e035e8f523", size = 47113069, upload-time = "2025-07-01T09:16:30.666Z" }
wheels = [
    { url = "https://files.pythonhosted.org/packages/1e/93/0952f2ed8db3a5a4c7a11f91965d6184ebc8cd7cbb7941a260d5f018cd2d/pillow-11.3.0-cp313-cp313-ios_13_0_arm64_iphoneos.whl", hash = "sha256:1c627742b539bba4309df89171356fcb3cc5a9178355b2727d1b74a6cf155fbd", size = 2128328, upload-time = "2025-07-01T09:14:35.276Z" },
    { url = "https://files.pythonhosted.org/packages/4b/e8/100c3d114b1a0bf4042f27e0f87d2f25e857e838034e98ca98fe7b8c0a9c/pillow-11.3.0-cp313-cp313-ios_13_0_arm64_iphonesimulator.whl", hash = "sha256:30b7c02f3899d10f13d7a48163c8969e4e653f8b43416d23d13d1bbfdc93b9f8", size = 2170652, upload-time = "2025-07-01T09:14:37.203Z" },
    { url = "https://files.pythonhosted.org/packages/aa/86/3f758a28a6e381758545f7cdb4942e1cb79abd271bea932998fc0db93cb6/pillow-11.3.0-cp313-cp313-ios_13_0_x86_64_iphonesimulator.whl", hash = "sha256:7859a4cc7c9295f5838015d8cc0a9c215b77e43d07a25e460f35cf516df8626f", size = 2227443, upload-time = "2025-07-01T09:14:39.344Z" },
    { url = "https://files.pythonhosted.org/packages/01/f4/91d5b3ffa718df2f53b0dc109877993e511f4fd055d7e9508682e8aba092/pillow-11.3.0-cp313-cp313-macosx_10_13_x86_64.whl", hash = "sha256:ec1ee50470b0d050984394423d96325b744d55c701a439d2bd66089bff963d3c", size = 5278474, upload-time = "2025-07-01T09:14:41.843Z" },
    { url = "https://files.pythonhosted.org/packages/f9/0e/37d7d3eca6c879fbd9dba21268427dffda1ab00d4eb05b32923d4fbe3b12/pillow-11.3.0-cp313-cp313-macosx_11_0_arm64.whl", hash = "sha256:7db51d222548ccfd274e4572fdbf3e810a5e66b00608862f947b163e613b67dd", size = 4686038, upload-time = "2025-07-01T09:14:44.008Z" },
    { url = "https://files.pythonhosted.org/packages/ff/b0/3426e5c7f6565e752d81221af9d3676fdbb4f352317ceafd42899aaf5d8a/pillow-11.3.0-cp313-cp313-manylinux2014_aarch64.manylinux_2_17_aarch64.whl", hash = "sha256:2d6fcc902a24ac74495df63faad1884282239265c6839a0a6416d33faedfae7e", size = 5864407, upload-time = "2025-07-03T13:10:15.628Z" },
    { url = "https://files.pythonhosted.org/packages/fc/c1/c6c423134229f2a221ee53f838d4be9d82bab86f7e2f8e75e47b6bf6cd77/pillow-11.3.0-cp313-cp313-manylinux2014_x86_64.manylinux_2_17_x86_64.whl", hash = "sha256:f0f5d8f4a08090c6d6d578351a2b91acf519a54986c055af27e7a93feae6d3f1", size = 7639094, upload-time = "2025-07-03T13:10:21.857Z" },
    { url = "https://files.pythonhosted.org/packages/ba/c9/09e6746630fe6372c67c648ff9deae52a2bc20897d51fa293571977ceb5d/pillow-11.3.0-cp313-cp313-manylinux_2_27_aarch64.manylinux_2_28_aarch64.whl", hash = "sha256:c37d8ba9411d6003bba9e518db0db0c58a680ab9fe5179f040b0463644bc9805", size = 5973503, upload-time = "2025-07-01T09:14:45.698Z" },
    { url = "https://files.pythonhosted.org/packages/d5/1c/a2a29649c0b1983d3ef57ee87a66487fdeb45132df66ab30dd37f7dbe162/pillow-11.3.0-cp313-cp313-manylinux_2_27_x86_64.manylinux_2_28_x86_64.whl", hash = "sha256:13f87d581e71d9189ab21fe0efb5a23e9f28552d5be6979e84001d3b8505abe8", size = 6642574, upload-time = "2025-07-01T09:14:47.415Z" },
    { url = "https://files.pythonhosted.org/packages/36/de/d5cc31cc4b055b6c6fd990e3e7f0f8aaf36229a2698501bcb0cdf67c7146/pillow-11.3.0-cp313-cp313-musllinux_1_2_aarch64.whl", hash = "sha256:023f6d2d11784a465f09fd09a34b150ea4672e85fb3d05931d89f373ab14abb2", size = 6084060, upload-time = "2025-07-01T09:14:49.636Z" },
    { url = "https://files.pythonhosted.org/packages/d5/ea/502d938cbaeec836ac28a9b730193716f0114c41325db428e6b280513f09/pillow-11.3.0-cp313-cp313-musllinux_1_2_x86_64.whl", hash = "sha256:45dfc51ac5975b938e9809451c51734124e73b04d0f0ac621649821a63852e7b", size = 6721407, upload-time = "2025-07-01T09:14:51.962Z" },
    { url = "https://files.pythonhosted.org/packages/45/9c/9c5e2a73f125f6cbc59cc7087c8f2d649a7ae453f83bd0362ff7c9e2aee2/pillow-11.3.0-cp313-cp313-win32.whl", hash = "sha256:a4d336baed65d50d37b88ca5b60c0fa9d81e3a87d4a7930d3880d1624d5b31f3", size = 6273841, upload-time = "2025-07-01T09:14:54.142Z" },
    { url = "https://files.pythonhosted.org/packages/23/85/397c73524e0cd212067e0c969aa245b01d50183439550d24d9f55781b776/pillow-11.3.0-cp313-cp313-win_amd64.whl", hash = "sha256:0bce5c4fd0921f99d2e858dc4d4d64193407e1b99478bc5cacecba2311abde51", size = 6978450, upload-time = "2025-07-01T09:14:56.436Z" },
    { url = "https://files.pythonhosted.org/packages/17/d2/622f4547f69cd173955194b78e4d19ca4935a1b0f03a302d655c9f6aae65/pillow-11.3.0-cp313-cp313-win_arm64.whl", hash = "sha256:1904e1264881f682f02b7f8167935cce37bc97db457f8e7849dc3a6a52b99580", size = 2423055, upload-time = "2025-07-01T09:14:58.072Z" },
    { url = "https://files.pythonhosted.org/packages/dd/80/a8a2ac21dda2e82480852978416cfacd439a4b490a501a288ecf4fe2532d/pillow-11.3.0-cp313-cp313t-macosx_10_13_x86_64.whl", hash = "sha256:4c834a3921375c48ee6b9624061076bc0a32a60b5532b322cc0ea64e639dd50e", size = 5281110, upload-time = "2025-07-01T09:14:59.79Z" },
    { url = "https://files.pythonhosted.org/packages/44/d6/b79754ca790f315918732e18f82a8146d33bcd7f4494380457ea89eb883d/pillow-11.3.0-cp313-cp313t-macosx_11_0_arm64.whl", hash = "sha256:5e05688ccef30ea69b9317a9ead994b93975104a677a36a8ed8106be9260aa6d", size = 4689547, upload-time = "2025-07-01T09:15:01.648Z" },
    { url = "https://files.pythonhosted.org/packages/49/20/716b8717d331150cb00f7fdd78169c01e8e0c219732a78b0e59b6bdb2fd6/pillow-11.3.0-cp313-cp313t-manylinux2014_aarch64.manylinux_2_17_aarch64.whl", hash = "sha256:1019b04af07fc0163e2810167918cb5add8d74674b6267616021ab558dc98ced", size = 5901554, upload-time = "2025-07-03T13:10:27.018Z" },
    { url = "https://files.pythonhosted.org/packages/74/cf/a9f3a2514a65bb071075063a96f0a5cf949c2f2fce683c15ccc83b1c1cab/pillow-11.3.0-cp313-cp313t-manylinux2014_x86_64.manylinux_2_17_x86_64.whl", hash = "sha256:f944255db153ebb2b19c51fe85dd99ef0ce494123f21b9db4877ffdfc5590c7c", size = 7669132, upload-time = "2025-07-03T13:10:33.01Z" },
    { url = "https://files.pythonhosted.org/packages/98/3c/da78805cbdbee9cb43efe8261dd7cc0b4b93f2ac79b676c03159e9db2187/pillow-11.3.0-cp313-cp313t-manylinux_2_27_aarch64.manylinux_2_28_aarch64.whl", hash = "sha256:1f85acb69adf2aaee8b7da124efebbdb959a104db34d3a2cb0f3793dbae422a8", size = 6005001, upload-time = "2025-07-01T09:15:03.365Z" },
    { url = "https://files.pythonhosted.org/packages/6c/fa/ce044b91faecf30e635321351bba32bab5a7e034c60187fe9698191aef4f/pillow-11.3.0-cp313-cp313t-manylinux_2_27_x86_64.manylinux_2_28_x86_64.whl", hash = "sha256:05f6ecbeff5005399bb48d198f098a9b4b6bdf27b8487c7f38ca16eeb070cd59", size = 6668814, upload-time = "2025-07-01T09:15:05.655Z" },
    { url = "https://files.pythonhosted.org/packages/7b/51/90f9291406d09bf93686434f9183aba27b831c10c87746ff49f127ee80cb/pillow-11.3.0-cp313-cp313t-musllinux_1_2_aarch64.whl", hash = "sha256:a7bc6e6fd0395bc052f16b1a8670859964dbd7003bd0af2ff08342eb6e442cfe", size = 6113124, upload-time = "2025-07-01T09:15:07.358Z" },
    { url = "https://files.pythonhosted.org/packages/cd/5a/6fec59b1dfb619234f7636d4157d11fb4e196caeee220232a8d2ec48488d/pillow-11.3.0-cp313-cp313t-musllinux_1_2_x86_64.whl", hash = "sha256:83e1b0161c9d148125083a35c1c5a89db5b7054834fd4387499e06552035236c", size = 6747186, upload-time = "2025-07-01T09:15:09.317Z" },
    { url = "https://files.pythonhosted.org/packages/49/6b/00187a044f98255225f172de653941e61da37104a9ea60e4f6887717e2b5/pillow-11.3.0-cp313-cp313t-win32.whl", hash = "sha256:2a3117c06b8fb646639dce83694f2f9eac405472713fcb1ae887469c0d4f6788", size = 6277546, upload-time = "2025-07-01T09:15:11.311Z" },
    { url = "https://files.pythonhosted.org/packages/e8/5c/6caaba7e261c0d75bab23be79f1d06b5ad2a2ae49f028ccec801b0e853d6/pillow-11.3.0-cp313-cp313t-win_amd64.whl", hash = "sha256:857844335c95bea93fb39e0fa2726b4d9d758850b34075a7e3ff4f4fa3aa3b31", size = 6985102, upload-time = "2025-07-01T09:15:13.164Z" },
    { url = "https://files.pythonhosted.org/packages/f3/7e/b623008460c09a0cb38263c93b828c666493caee2eb34ff67f778b87e58c/pillow-11.3.0-cp313-cp313t-win_arm64.whl", hash = "sha256:8797edc41f3e8536ae4b10897ee2f637235c94f27404cac7297f7b607dd0716e", size = 2424803, upload-time = "2025-07-01T09:15:15.695Z" },
]

[[package]]
name = "platformdirs"
version = "4.4.0"
source = { registry = "https://pypi.org/simple" }
sdist = { url = "https://files.pythonhosted.org/packages/23/e8/21db9c9987b0e728855bd57bff6984f67952bea55d6f75e055c46b5383e8/platformdirs-4.4.0.tar.gz", hash = "sha256:ca753cf4d81dc309bc67b0ea38fd15dc97bc30ce419a7f58d13eb3bf14c4febf", size = 21634, upload-time = "2025-08-26T14:32:04.268Z" }
wheels = [
    { url = "https://files.pythonhosted.org/packages/40/4b/2028861e724d3bd36227adfa20d3fd24c3fc6d52032f4a93c133be5d17ce/platformdirs-4.4.0-py3-none-any.whl", hash = "sha256:abd01743f24e5287cd7a5db3752faf1a2d65353f38ec26d98e25a6db65958c85", size = 18654, upload-time = "2025-08-26T14:32:02.735Z" },
]

[[package]]
name = "poethepoet"
version = "0.37.0"
source = { registry = "https://pypi.org/simple" }
dependencies = [
    { name = "pastel" },
    { name = "pyyaml" },
]
sdist = { url = "https://files.pythonhosted.org/packages/a5/f2/273fe54a78dc5c6c8dd63db71f5a6ceb95e4648516b5aeaeff4bde804e44/poethepoet-0.37.0.tar.gz", hash = "sha256:73edf458707c674a079baa46802e21455bda3a7f82a408e58c31b9f4fe8e933d", size = 68570, upload-time = "2025-08-11T18:00:29.103Z" }
wheels = [
    { url = "https://files.pythonhosted.org/packages/92/1b/5337af1a6a478d25a3e3c56b9b4b42b0a160314e02f4a0498d5322c8dac4/poethepoet-0.37.0-py3-none-any.whl", hash = "sha256:861790276315abcc8df1b4bd60e28c3d48a06db273edd3092f3c94e1a46e5e22", size = 90062, upload-time = "2025-08-11T18:00:27.595Z" },
]

[[package]]
name = "pre-commit"
version = "4.3.0"
source = { registry = "https://pypi.org/simple" }
dependencies = [
    { name = "cfgv" },
    { name = "identify" },
    { name = "nodeenv" },
    { name = "pyyaml" },
    { name = "virtualenv" },
]
sdist = { url = "https://files.pythonhosted.org/packages/ff/29/7cf5bbc236333876e4b41f56e06857a87937ce4bf91e117a6991a2dbb02a/pre_commit-4.3.0.tar.gz", hash = "sha256:499fe450cc9d42e9d58e606262795ecb64dd05438943c62b66f6a8673da30b16", size = 193792, upload-time = "2025-08-09T18:56:14.651Z" }
wheels = [
    { url = "https://files.pythonhosted.org/packages/5b/a5/987a405322d78a73b66e39e4a90e4ef156fd7141bf71df987e50717c321b/pre_commit-4.3.0-py2.py3-none-any.whl", hash = "sha256:2b0747ad7e6e967169136edffee14c16e148a778a54e4f967921aa1ebf2308d8", size = 220965, upload-time = "2025-08-09T18:56:13.192Z" },
]

[[package]]
name = "prompt-toolkit"
version = "3.0.51"
source = { registry = "https://pypi.org/simple" }
dependencies = [
    { name = "wcwidth" },
]
sdist = { url = "https://files.pythonhosted.org/packages/bb/6e/9d084c929dfe9e3bfe0c6a47e31f78a25c54627d64a66e884a8bf5474f1c/prompt_toolkit-3.0.51.tar.gz", hash = "sha256:931a162e3b27fc90c86f1b48bb1fb2c528c2761475e57c9c06de13311c7b54ed", size = 428940, upload-time = "2025-04-15T09:18:47.731Z" }
wheels = [
    { url = "https://files.pythonhosted.org/packages/ce/4f/5249960887b1fbe561d9ff265496d170b55a735b76724f10ef19f9e40716/prompt_toolkit-3.0.51-py3-none-any.whl", hash = "sha256:52742911fde84e2d423e2f9a4cf1de7d7ac4e51958f648d9540e0fb8db077b07", size = 387810, upload-time = "2025-04-15T09:18:44.753Z" },
]

[[package]]
name = "propcache"
version = "0.3.2"
source = { registry = "https://pypi.org/simple" }
sdist = { url = "https://files.pythonhosted.org/packages/a6/16/43264e4a779dd8588c21a70f0709665ee8f611211bdd2c87d952cfa7c776/propcache-0.3.2.tar.gz", hash = "sha256:20d7d62e4e7ef05f221e0db2856b979540686342e7dd9973b815599c7057e168", size = 44139, upload-time = "2025-06-09T22:56:06.081Z" }
wheels = [
    { url = "https://files.pythonhosted.org/packages/dc/d1/8c747fafa558c603c4ca19d8e20b288aa0c7cda74e9402f50f31eb65267e/propcache-0.3.2-cp313-cp313-macosx_10_13_universal2.whl", hash = "sha256:ca592ed634a73ca002967458187109265e980422116c0a107cf93d81f95af945", size = 71286, upload-time = "2025-06-09T22:54:54.369Z" },
    { url = "https://files.pythonhosted.org/packages/61/99/d606cb7986b60d89c36de8a85d58764323b3a5ff07770a99d8e993b3fa73/propcache-0.3.2-cp313-cp313-macosx_10_13_x86_64.whl", hash = "sha256:9ecb0aad4020e275652ba3975740f241bd12a61f1a784df044cf7477a02bc252", size = 42425, upload-time = "2025-06-09T22:54:55.642Z" },
    { url = "https://files.pythonhosted.org/packages/8c/96/ef98f91bbb42b79e9bb82bdd348b255eb9d65f14dbbe3b1594644c4073f7/propcache-0.3.2-cp313-cp313-macosx_11_0_arm64.whl", hash = "sha256:7f08f1cc28bd2eade7a8a3d2954ccc673bb02062e3e7da09bc75d843386b342f", size = 41846, upload-time = "2025-06-09T22:54:57.246Z" },
    { url = "https://files.pythonhosted.org/packages/5b/ad/3f0f9a705fb630d175146cd7b1d2bf5555c9beaed54e94132b21aac098a6/propcache-0.3.2-cp313-cp313-manylinux_2_17_aarch64.manylinux2014_aarch64.whl", hash = "sha256:d1a342c834734edb4be5ecb1e9fb48cb64b1e2320fccbd8c54bf8da8f2a84c33", size = 208871, upload-time = "2025-06-09T22:54:58.975Z" },
    { url = "https://files.pythonhosted.org/packages/3a/38/2085cda93d2c8b6ec3e92af2c89489a36a5886b712a34ab25de9fbca7992/propcache-0.3.2-cp313-cp313-manylinux_2_17_ppc64le.manylinux2014_ppc64le.whl", hash = "sha256:8a544caaae1ac73f1fecfae70ded3e93728831affebd017d53449e3ac052ac1e", size = 215720, upload-time = "2025-06-09T22:55:00.471Z" },
    { url = "https://files.pythonhosted.org/packages/61/c1/d72ea2dc83ac7f2c8e182786ab0fc2c7bd123a1ff9b7975bee671866fe5f/propcache-0.3.2-cp313-cp313-manylinux_2_17_s390x.manylinux2014_s390x.whl", hash = "sha256:310d11aa44635298397db47a3ebce7db99a4cc4b9bbdfcf6c98a60c8d5261cf1", size = 215203, upload-time = "2025-06-09T22:55:01.834Z" },
    { url = "https://files.pythonhosted.org/packages/af/81/b324c44ae60c56ef12007105f1460d5c304b0626ab0cc6b07c8f2a9aa0b8/propcache-0.3.2-cp313-cp313-manylinux_2_17_x86_64.manylinux2014_x86_64.whl", hash = "sha256:4c1396592321ac83157ac03a2023aa6cc4a3cc3cfdecb71090054c09e5a7cce3", size = 206365, upload-time = "2025-06-09T22:55:03.199Z" },
    { url = "https://files.pythonhosted.org/packages/09/73/88549128bb89e66d2aff242488f62869014ae092db63ccea53c1cc75a81d/propcache-0.3.2-cp313-cp313-manylinux_2_5_i686.manylinux1_i686.manylinux_2_17_i686.manylinux2014_i686.whl", hash = "sha256:8cabf5b5902272565e78197edb682017d21cf3b550ba0460ee473753f28d23c1", size = 196016, upload-time = "2025-06-09T22:55:04.518Z" },
    { url = "https://files.pythonhosted.org/packages/b9/3f/3bdd14e737d145114a5eb83cb172903afba7242f67c5877f9909a20d948d/propcache-0.3.2-cp313-cp313-musllinux_1_2_aarch64.whl", hash = "sha256:0a2f2235ac46a7aa25bdeb03a9e7060f6ecbd213b1f9101c43b3090ffb971ef6", size = 205596, upload-time = "2025-06-09T22:55:05.942Z" },
    { url = "https://files.pythonhosted.org/packages/0f/ca/2f4aa819c357d3107c3763d7ef42c03980f9ed5c48c82e01e25945d437c1/propcache-0.3.2-cp313-cp313-musllinux_1_2_armv7l.whl", hash = "sha256:92b69e12e34869a6970fd2f3da91669899994b47c98f5d430b781c26f1d9f387", size = 200977, upload-time = "2025-06-09T22:55:07.792Z" },
    { url = "https://files.pythonhosted.org/packages/cd/4a/e65276c7477533c59085251ae88505caf6831c0e85ff8b2e31ebcbb949b1/propcache-0.3.2-cp313-cp313-musllinux_1_2_i686.whl", hash = "sha256:54e02207c79968ebbdffc169591009f4474dde3b4679e16634d34c9363ff56b4", size = 197220, upload-time = "2025-06-09T22:55:09.173Z" },
    { url = "https://files.pythonhosted.org/packages/7c/54/fc7152e517cf5578278b242396ce4d4b36795423988ef39bb8cd5bf274c8/propcache-0.3.2-cp313-cp313-musllinux_1_2_ppc64le.whl", hash = "sha256:4adfb44cb588001f68c5466579d3f1157ca07f7504fc91ec87862e2b8e556b88", size = 210642, upload-time = "2025-06-09T22:55:10.62Z" },
    { url = "https://files.pythonhosted.org/packages/b9/80/abeb4a896d2767bf5f1ea7b92eb7be6a5330645bd7fb844049c0e4045d9d/propcache-0.3.2-cp313-cp313-musllinux_1_2_s390x.whl", hash = "sha256:fd3e6019dc1261cd0291ee8919dd91fbab7b169bb76aeef6c716833a3f65d206", size = 212789, upload-time = "2025-06-09T22:55:12.029Z" },
    { url = "https://files.pythonhosted.org/packages/b3/db/ea12a49aa7b2b6d68a5da8293dcf50068d48d088100ac016ad92a6a780e6/propcache-0.3.2-cp313-cp313-musllinux_1_2_x86_64.whl", hash = "sha256:4c181cad81158d71c41a2bce88edce078458e2dd5ffee7eddd6b05da85079f43", size = 205880, upload-time = "2025-06-09T22:55:13.45Z" },
    { url = "https://files.pythonhosted.org/packages/d1/e5/9076a0bbbfb65d1198007059c65639dfd56266cf8e477a9707e4b1999ff4/propcache-0.3.2-cp313-cp313-win32.whl", hash = "sha256:8a08154613f2249519e549de2330cf8e2071c2887309a7b07fb56098f5170a02", size = 37220, upload-time = "2025-06-09T22:55:15.284Z" },
    { url = "https://files.pythonhosted.org/packages/d3/f5/b369e026b09a26cd77aa88d8fffd69141d2ae00a2abaaf5380d2603f4b7f/propcache-0.3.2-cp313-cp313-win_amd64.whl", hash = "sha256:e41671f1594fc4ab0a6dec1351864713cb3a279910ae8b58f884a88a0a632c05", size = 40678, upload-time = "2025-06-09T22:55:16.445Z" },
    { url = "https://files.pythonhosted.org/packages/a4/3a/6ece377b55544941a08d03581c7bc400a3c8cd3c2865900a68d5de79e21f/propcache-0.3.2-cp313-cp313t-macosx_10_13_universal2.whl", hash = "sha256:9a3cf035bbaf035f109987d9d55dc90e4b0e36e04bbbb95af3055ef17194057b", size = 76560, upload-time = "2025-06-09T22:55:17.598Z" },
    { url = "https://files.pythonhosted.org/packages/0c/da/64a2bb16418740fa634b0e9c3d29edff1db07f56d3546ca2d86ddf0305e1/propcache-0.3.2-cp313-cp313t-macosx_10_13_x86_64.whl", hash = "sha256:156c03d07dc1323d8dacaa221fbe028c5c70d16709cdd63502778e6c3ccca1b0", size = 44676, upload-time = "2025-06-09T22:55:18.922Z" },
    { url = "https://files.pythonhosted.org/packages/36/7b/f025e06ea51cb72c52fb87e9b395cced02786610b60a3ed51da8af017170/propcache-0.3.2-cp313-cp313t-macosx_11_0_arm64.whl", hash = "sha256:74413c0ba02ba86f55cf60d18daab219f7e531620c15f1e23d95563f505efe7e", size = 44701, upload-time = "2025-06-09T22:55:20.106Z" },
    { url = "https://files.pythonhosted.org/packages/a4/00/faa1b1b7c3b74fc277f8642f32a4c72ba1d7b2de36d7cdfb676db7f4303e/propcache-0.3.2-cp313-cp313t-manylinux_2_17_aarch64.manylinux2014_aarch64.whl", hash = "sha256:f066b437bb3fa39c58ff97ab2ca351db465157d68ed0440abecb21715eb24b28", size = 276934, upload-time = "2025-06-09T22:55:21.5Z" },
    { url = "https://files.pythonhosted.org/packages/74/ab/935beb6f1756e0476a4d5938ff44bf0d13a055fed880caf93859b4f1baf4/propcache-0.3.2-cp313-cp313t-manylinux_2_17_ppc64le.manylinux2014_ppc64le.whl", hash = "sha256:f1304b085c83067914721e7e9d9917d41ad87696bf70f0bc7dee450e9c71ad0a", size = 278316, upload-time = "2025-06-09T22:55:22.918Z" },
    { url = "https://files.pythonhosted.org/packages/f8/9d/994a5c1ce4389610838d1caec74bdf0e98b306c70314d46dbe4fcf21a3e2/propcache-0.3.2-cp313-cp313t-manylinux_2_17_s390x.manylinux2014_s390x.whl", hash = "sha256:ab50cef01b372763a13333b4e54021bdcb291fc9a8e2ccb9c2df98be51bcde6c", size = 282619, upload-time = "2025-06-09T22:55:24.651Z" },
    { url = "https://files.pythonhosted.org/packages/2b/00/a10afce3d1ed0287cef2e09506d3be9822513f2c1e96457ee369adb9a6cd/propcache-0.3.2-cp313-cp313t-manylinux_2_17_x86_64.manylinux2014_x86_64.whl", hash = "sha256:fad3b2a085ec259ad2c2842666b2a0a49dea8463579c606426128925af1ed725", size = 265896, upload-time = "2025-06-09T22:55:26.049Z" },
    { url = "https://files.pythonhosted.org/packages/2e/a8/2aa6716ffa566ca57c749edb909ad27884680887d68517e4be41b02299f3/propcache-0.3.2-cp313-cp313t-manylinux_2_5_i686.manylinux1_i686.manylinux_2_17_i686.manylinux2014_i686.whl", hash = "sha256:261fa020c1c14deafd54c76b014956e2f86991af198c51139faf41c4d5e83892", size = 252111, upload-time = "2025-06-09T22:55:27.381Z" },
    { url = "https://files.pythonhosted.org/packages/36/4f/345ca9183b85ac29c8694b0941f7484bf419c7f0fea2d1e386b4f7893eed/propcache-0.3.2-cp313-cp313t-musllinux_1_2_aarch64.whl", hash = "sha256:46d7f8aa79c927e5f987ee3a80205c987717d3659f035c85cf0c3680526bdb44", size = 268334, upload-time = "2025-06-09T22:55:28.747Z" },
    { url = "https://files.pythonhosted.org/packages/3e/ca/fcd54f78b59e3f97b3b9715501e3147f5340167733d27db423aa321e7148/propcache-0.3.2-cp313-cp313t-musllinux_1_2_armv7l.whl", hash = "sha256:6d8f3f0eebf73e3c0ff0e7853f68be638b4043c65a70517bb575eff54edd8dbe", size = 255026, upload-time = "2025-06-09T22:55:30.184Z" },
    { url = "https://files.pythonhosted.org/packages/8b/95/8e6a6bbbd78ac89c30c225210a5c687790e532ba4088afb8c0445b77ef37/propcache-0.3.2-cp313-cp313t-musllinux_1_2_i686.whl", hash = "sha256:03c89c1b14a5452cf15403e291c0ccd7751d5b9736ecb2c5bab977ad6c5bcd81", size = 250724, upload-time = "2025-06-09T22:55:31.646Z" },
    { url = "https://files.pythonhosted.org/packages/ee/b0/0dd03616142baba28e8b2d14ce5df6631b4673850a3d4f9c0f9dd714a404/propcache-0.3.2-cp313-cp313t-musllinux_1_2_ppc64le.whl", hash = "sha256:0cc17efde71e12bbaad086d679ce575268d70bc123a5a71ea7ad76f70ba30bba", size = 268868, upload-time = "2025-06-09T22:55:33.209Z" },
    { url = "https://files.pythonhosted.org/packages/c5/98/2c12407a7e4fbacd94ddd32f3b1e3d5231e77c30ef7162b12a60e2dd5ce3/propcache-0.3.2-cp313-cp313t-musllinux_1_2_s390x.whl", hash = "sha256:acdf05d00696bc0447e278bb53cb04ca72354e562cf88ea6f9107df8e7fd9770", size = 271322, upload-time = "2025-06-09T22:55:35.065Z" },
    { url = "https://files.pythonhosted.org/packages/35/91/9cb56efbb428b006bb85db28591e40b7736847b8331d43fe335acf95f6c8/propcache-0.3.2-cp313-cp313t-musllinux_1_2_x86_64.whl", hash = "sha256:4445542398bd0b5d32df908031cb1b30d43ac848e20470a878b770ec2dcc6330", size = 265778, upload-time = "2025-06-09T22:55:36.45Z" },
    { url = "https://files.pythonhosted.org/packages/9a/4c/b0fe775a2bdd01e176b14b574be679d84fc83958335790f7c9a686c1f468/propcache-0.3.2-cp313-cp313t-win32.whl", hash = "sha256:f86e5d7cd03afb3a1db8e9f9f6eff15794e79e791350ac48a8c924e6f439f394", size = 41175, upload-time = "2025-06-09T22:55:38.436Z" },
    { url = "https://files.pythonhosted.org/packages/a4/ff/47f08595e3d9b5e149c150f88d9714574f1a7cbd89fe2817158a952674bf/propcache-0.3.2-cp313-cp313t-win_amd64.whl", hash = "sha256:9704bedf6e7cbe3c65eca4379a9b53ee6a83749f047808cbb5044d40d7d72198", size = 44857, upload-time = "2025-06-09T22:55:39.687Z" },
    { url = "https://files.pythonhosted.org/packages/cc/35/cc0aaecf278bb4575b8555f2b137de5ab821595ddae9da9d3cd1da4072c7/propcache-0.3.2-py3-none-any.whl", hash = "sha256:98f1ec44fb675f5052cccc8e609c46ed23a35a1cfd18545ad4e29002d858a43f", size = 12663, upload-time = "2025-06-09T22:56:04.484Z" },
]

[[package]]
name = "protobuf"
version = "6.32.0"
source = { registry = "https://pypi.org/simple" }
sdist = { url = "https://files.pythonhosted.org/packages/c0/df/fb4a8eeea482eca989b51cffd274aac2ee24e825f0bf3cbce5281fa1567b/protobuf-6.32.0.tar.gz", hash = "sha256:a81439049127067fc49ec1d36e25c6ee1d1a2b7be930675f919258d03c04e7d2", size = 440614, upload-time = "2025-08-14T21:21:25.015Z" }
wheels = [
    { url = "https://files.pythonhosted.org/packages/33/18/df8c87da2e47f4f1dcc5153a81cd6bca4e429803f4069a299e236e4dd510/protobuf-6.32.0-cp310-abi3-win32.whl", hash = "sha256:84f9e3c1ff6fb0308dbacb0950d8aa90694b0d0ee68e75719cb044b7078fe741", size = 424409, upload-time = "2025-08-14T21:21:12.366Z" },
    { url = "https://files.pythonhosted.org/packages/e1/59/0a820b7310f8139bd8d5a9388e6a38e1786d179d6f33998448609296c229/protobuf-6.32.0-cp310-abi3-win_amd64.whl", hash = "sha256:a8bdbb2f009cfc22a36d031f22a625a38b615b5e19e558a7b756b3279723e68e", size = 435735, upload-time = "2025-08-14T21:21:15.046Z" },
    { url = "https://files.pythonhosted.org/packages/cc/5b/0d421533c59c789e9c9894683efac582c06246bf24bb26b753b149bd88e4/protobuf-6.32.0-cp39-abi3-macosx_10_9_universal2.whl", hash = "sha256:d52691e5bee6c860fff9a1c86ad26a13afbeb4b168cd4445c922b7e2cf85aaf0", size = 426449, upload-time = "2025-08-14T21:21:16.687Z" },
    { url = "https://files.pythonhosted.org/packages/ec/7b/607764ebe6c7a23dcee06e054fd1de3d5841b7648a90fd6def9a3bb58c5e/protobuf-6.32.0-cp39-abi3-manylinux2014_aarch64.whl", hash = "sha256:501fe6372fd1c8ea2a30b4d9be8f87955a64d6be9c88a973996cef5ef6f0abf1", size = 322869, upload-time = "2025-08-14T21:21:18.282Z" },
    { url = "https://files.pythonhosted.org/packages/40/01/2e730bd1c25392fc32e3268e02446f0d77cb51a2c3a8486b1798e34d5805/protobuf-6.32.0-cp39-abi3-manylinux2014_x86_64.whl", hash = "sha256:75a2aab2bd1aeb1f5dc7c5f33bcb11d82ea8c055c9becbb41c26a8c43fd7092c", size = 322009, upload-time = "2025-08-14T21:21:19.893Z" },
    { url = "https://files.pythonhosted.org/packages/9c/f2/80ffc4677aac1bc3519b26bc7f7f5de7fce0ee2f7e36e59e27d8beb32dd1/protobuf-6.32.0-py3-none-any.whl", hash = "sha256:ba377e5b67b908c8f3072a57b63e2c6a4cbd18aea4ed98d2584350dbf46f2783", size = 169287, upload-time = "2025-08-14T21:21:23.515Z" },
]

[[package]]
name = "psutil"
version = "7.0.0"
source = { registry = "https://pypi.org/simple" }
sdist = { url = "https://files.pythonhosted.org/packages/2a/80/336820c1ad9286a4ded7e845b2eccfcb27851ab8ac6abece774a6ff4d3de/psutil-7.0.0.tar.gz", hash = "sha256:7be9c3eba38beccb6495ea33afd982a44074b78f28c434a1f51cc07fd315c456", size = 497003, upload-time = "2025-02-13T21:54:07.946Z" }
wheels = [
    { url = "https://files.pythonhosted.org/packages/ed/e6/2d26234410f8b8abdbf891c9da62bee396583f713fb9f3325a4760875d22/psutil-7.0.0-cp36-abi3-macosx_10_9_x86_64.whl", hash = "sha256:101d71dc322e3cffd7cea0650b09b3d08b8e7c4109dd6809fe452dfd00e58b25", size = 238051, upload-time = "2025-02-13T21:54:12.36Z" },
    { url = "https://files.pythonhosted.org/packages/04/8b/30f930733afe425e3cbfc0e1468a30a18942350c1a8816acfade80c005c4/psutil-7.0.0-cp36-abi3-macosx_11_0_arm64.whl", hash = "sha256:39db632f6bb862eeccf56660871433e111b6ea58f2caea825571951d4b6aa3da", size = 239535, upload-time = "2025-02-13T21:54:16.07Z" },
    { url = "https://files.pythonhosted.org/packages/2a/ed/d362e84620dd22876b55389248e522338ed1bf134a5edd3b8231d7207f6d/psutil-7.0.0-cp36-abi3-manylinux_2_12_i686.manylinux2010_i686.manylinux_2_17_i686.manylinux2014_i686.whl", hash = "sha256:1fcee592b4c6f146991ca55919ea3d1f8926497a713ed7faaf8225e174581e91", size = 275004, upload-time = "2025-02-13T21:54:18.662Z" },
    { url = "https://files.pythonhosted.org/packages/bf/b9/b0eb3f3cbcb734d930fdf839431606844a825b23eaf9a6ab371edac8162c/psutil-7.0.0-cp36-abi3-manylinux_2_12_x86_64.manylinux2010_x86_64.manylinux_2_17_x86_64.manylinux2014_x86_64.whl", hash = "sha256:4b1388a4f6875d7e2aff5c4ca1cc16c545ed41dd8bb596cefea80111db353a34", size = 277986, upload-time = "2025-02-13T21:54:21.811Z" },
    { url = "https://files.pythonhosted.org/packages/eb/a2/709e0fe2f093556c17fbafda93ac032257242cabcc7ff3369e2cb76a97aa/psutil-7.0.0-cp36-abi3-manylinux_2_17_aarch64.manylinux2014_aarch64.whl", hash = "sha256:a5f098451abc2828f7dc6b58d44b532b22f2088f4999a937557b603ce72b1993", size = 279544, upload-time = "2025-02-13T21:54:24.68Z" },
    { url = "https://files.pythonhosted.org/packages/50/e6/eecf58810b9d12e6427369784efe814a1eec0f492084ce8eb8f4d89d6d61/psutil-7.0.0-cp37-abi3-win32.whl", hash = "sha256:ba3fcef7523064a6c9da440fc4d6bd07da93ac726b5733c29027d7dc95b39d99", size = 241053, upload-time = "2025-02-13T21:54:34.31Z" },
    { url = "https://files.pythonhosted.org/packages/50/1b/6921afe68c74868b4c9fa424dad3be35b095e16687989ebbb50ce4fceb7c/psutil-7.0.0-cp37-abi3-win_amd64.whl", hash = "sha256:4cf3d4eb1aa9b348dec30105c55cd9b7d4629285735a102beb4441e38db90553", size = 244885, upload-time = "2025-02-13T21:54:37.486Z" },
]

[[package]]
name = "pyarrow"
version = "21.0.0"
source = { registry = "https://pypi.org/simple" }
sdist = { url = "https://files.pythonhosted.org/packages/ef/c2/ea068b8f00905c06329a3dfcd40d0fcc2b7d0f2e355bdb25b65e0a0e4cd4/pyarrow-21.0.0.tar.gz", hash = "sha256:5051f2dccf0e283ff56335760cbc8622cf52264d67e359d5569541ac11b6d5bc", size = 1133487, upload-time = "2025-07-18T00:57:31.761Z" }
wheels = [
    { url = "https://files.pythonhosted.org/packages/16/ca/c7eaa8e62db8fb37ce942b1ea0c6d7abfe3786ca193957afa25e71b81b66/pyarrow-21.0.0-cp313-cp313-macosx_12_0_arm64.whl", hash = "sha256:e99310a4ebd4479bcd1964dff9e14af33746300cb014aa4a3781738ac63baf4a", size = 31154306, upload-time = "2025-07-18T00:56:04.42Z" },
    { url = "https://files.pythonhosted.org/packages/ce/e8/e87d9e3b2489302b3a1aea709aaca4b781c5252fcb812a17ab6275a9a484/pyarrow-21.0.0-cp313-cp313-macosx_12_0_x86_64.whl", hash = "sha256:d2fe8e7f3ce329a71b7ddd7498b3cfac0eeb200c2789bd840234f0dc271a8efe", size = 32680622, upload-time = "2025-07-18T00:56:07.505Z" },
    { url = "https://files.pythonhosted.org/packages/84/52/79095d73a742aa0aba370c7942b1b655f598069489ab387fe47261a849e1/pyarrow-21.0.0-cp313-cp313-manylinux_2_28_aarch64.whl", hash = "sha256:f522e5709379d72fb3da7785aa489ff0bb87448a9dc5a75f45763a795a089ebd", size = 41104094, upload-time = "2025-07-18T00:56:10.994Z" },
    { url = "https://files.pythonhosted.org/packages/89/4b/7782438b551dbb0468892a276b8c789b8bbdb25ea5c5eb27faadd753e037/pyarrow-21.0.0-cp313-cp313-manylinux_2_28_x86_64.whl", hash = "sha256:69cbbdf0631396e9925e048cfa5bce4e8c3d3b41562bbd70c685a8eb53a91e61", size = 42825576, upload-time = "2025-07-18T00:56:15.569Z" },
    { url = "https://files.pythonhosted.org/packages/b3/62/0f29de6e0a1e33518dec92c65be0351d32d7ca351e51ec5f4f837a9aab91/pyarrow-21.0.0-cp313-cp313-musllinux_1_2_aarch64.whl", hash = "sha256:731c7022587006b755d0bdb27626a1a3bb004bb56b11fb30d98b6c1b4718579d", size = 43368342, upload-time = "2025-07-18T00:56:19.531Z" },
    { url = "https://files.pythonhosted.org/packages/90/c7/0fa1f3f29cf75f339768cc698c8ad4ddd2481c1742e9741459911c9ac477/pyarrow-21.0.0-cp313-cp313-musllinux_1_2_x86_64.whl", hash = "sha256:dc56bc708f2d8ac71bd1dcb927e458c93cec10b98eb4120206a4091db7b67b99", size = 45131218, upload-time = "2025-07-18T00:56:23.347Z" },
    { url = "https://files.pythonhosted.org/packages/01/63/581f2076465e67b23bc5a37d4a2abff8362d389d29d8105832e82c9c811c/pyarrow-21.0.0-cp313-cp313-win_amd64.whl", hash = "sha256:186aa00bca62139f75b7de8420f745f2af12941595bbbfa7ed3870ff63e25636", size = 26087551, upload-time = "2025-07-18T00:56:26.758Z" },
    { url = "https://files.pythonhosted.org/packages/c9/ab/357d0d9648bb8241ee7348e564f2479d206ebe6e1c47ac5027c2e31ecd39/pyarrow-21.0.0-cp313-cp313t-macosx_12_0_arm64.whl", hash = "sha256:a7a102574faa3f421141a64c10216e078df467ab9576684d5cd696952546e2da", size = 31290064, upload-time = "2025-07-18T00:56:30.214Z" },
    { url = "https://files.pythonhosted.org/packages/3f/8a/5685d62a990e4cac2043fc76b4661bf38d06efed55cf45a334b455bd2759/pyarrow-21.0.0-cp313-cp313t-macosx_12_0_x86_64.whl", hash = "sha256:1e005378c4a2c6db3ada3ad4c217b381f6c886f0a80d6a316fe586b90f77efd7", size = 32727837, upload-time = "2025-07-18T00:56:33.935Z" },
    { url = "https://files.pythonhosted.org/packages/fc/de/c0828ee09525c2bafefd3e736a248ebe764d07d0fd762d4f0929dbc516c9/pyarrow-21.0.0-cp313-cp313t-manylinux_2_28_aarch64.whl", hash = "sha256:65f8e85f79031449ec8706b74504a316805217b35b6099155dd7e227eef0d4b6", size = 41014158, upload-time = "2025-07-18T00:56:37.528Z" },
    { url = "https://files.pythonhosted.org/packages/6e/26/a2865c420c50b7a3748320b614f3484bfcde8347b2639b2b903b21ce6a72/pyarrow-21.0.0-cp313-cp313t-manylinux_2_28_x86_64.whl", hash = "sha256:3a81486adc665c7eb1a2bde0224cfca6ceaba344a82a971ef059678417880eb8", size = 42667885, upload-time = "2025-07-18T00:56:41.483Z" },
    { url = "https://files.pythonhosted.org/packages/0a/f9/4ee798dc902533159250fb4321267730bc0a107d8c6889e07c3add4fe3a5/pyarrow-21.0.0-cp313-cp313t-musllinux_1_2_aarch64.whl", hash = "sha256:fc0d2f88b81dcf3ccf9a6ae17f89183762c8a94a5bdcfa09e05cfe413acf0503", size = 43276625, upload-time = "2025-07-18T00:56:48.002Z" },
    { url = "https://files.pythonhosted.org/packages/5a/da/e02544d6997037a4b0d22d8e5f66bc9315c3671371a8b18c79ade1cefe14/pyarrow-21.0.0-cp313-cp313t-musllinux_1_2_x86_64.whl", hash = "sha256:6299449adf89df38537837487a4f8d3bd91ec94354fdd2a7d30bc11c48ef6e79", size = 44951890, upload-time = "2025-07-18T00:56:52.568Z" },
    { url = "https://files.pythonhosted.org/packages/e5/4e/519c1bc1876625fe6b71e9a28287c43ec2f20f73c658b9ae1d485c0c206e/pyarrow-21.0.0-cp313-cp313t-win_amd64.whl", hash = "sha256:222c39e2c70113543982c6b34f3077962b44fca38c0bd9e68bb6781534425c10", size = 26371006, upload-time = "2025-07-18T00:56:56.379Z" },
]

[[package]]
name = "pyasn1"
version = "0.6.1"
source = { registry = "https://pypi.org/simple" }
sdist = { url = "https://files.pythonhosted.org/packages/ba/e9/01f1a64245b89f039897cb0130016d79f77d52669aae6ee7b159a6c4c018/pyasn1-0.6.1.tar.gz", hash = "sha256:6f580d2bdd84365380830acf45550f2511469f673cb4a5ae3857a3170128b034", size = 145322, upload-time = "2024-09-10T22:41:42.55Z" }
wheels = [
    { url = "https://files.pythonhosted.org/packages/c8/f1/d6a797abb14f6283c0ddff96bbdd46937f64122b8c925cab503dd37f8214/pyasn1-0.6.1-py3-none-any.whl", hash = "sha256:0d632f46f2ba09143da3a8afe9e33fb6f92fa2320ab7e886e2d0f7672af84629", size = 83135, upload-time = "2024-09-11T16:00:36.122Z" },
]

[[package]]
name = "pyasn1-modules"
version = "0.4.2"
source = { registry = "https://pypi.org/simple" }
dependencies = [
    { name = "pyasn1" },
]
sdist = { url = "https://files.pythonhosted.org/packages/e9/e6/78ebbb10a8c8e4b61a59249394a4a594c1a7af95593dc933a349c8d00964/pyasn1_modules-0.4.2.tar.gz", hash = "sha256:677091de870a80aae844b1ca6134f54652fa2c8c5a52aa396440ac3106e941e6", size = 307892, upload-time = "2025-03-28T02:41:22.17Z" }
wheels = [
    { url = "https://files.pythonhosted.org/packages/47/8d/d529b5d697919ba8c11ad626e835d4039be708a35b0d22de83a269a6682c/pyasn1_modules-0.4.2-py3-none-any.whl", hash = "sha256:29253a9207ce32b64c3ac6600edc75368f98473906e8fd1043bd6b5b1de2c14a", size = 181259, upload-time = "2025-03-28T02:41:19.028Z" },
]

[[package]]
name = "pycocotools"
version = "2.0.10"
source = { registry = "https://pypi.org/simple" }
dependencies = [
    { name = "numpy" },
]
sdist = { url = "https://files.pythonhosted.org/packages/35/a6/694fd661f0feb5e91f7049a202ea12de312ca9010c33bd9d9f0c63046c01/pycocotools-2.0.10.tar.gz", hash = "sha256:7a47609cdefc95e5e151313c7d93a61cf06e15d42c7ba99b601e3bc0f9ece2e1", size = 25389, upload-time = "2025-06-04T23:37:47.879Z" }
wheels = [
    { url = "https://files.pythonhosted.org/packages/d7/b4/3b87dce90fc81b8283b2b0e32b22642939e25f3a949581cb6777f5eebb12/pycocotools-2.0.10-cp312-abi3-macosx_10_13_universal2.whl", hash = "sha256:e1359f556986c8c4ac996bf8e473ff891d87630491357aaabd12601687af5edb", size = 142896, upload-time = "2025-06-04T23:37:14.748Z" },
    { url = "https://files.pythonhosted.org/packages/29/d5/b17bb67722432a191cb86121cda33cd8edb4d5b15beda43bc97a7d5ae404/pycocotools-2.0.10-cp312-abi3-manylinux_2_17_aarch64.manylinux2014_aarch64.whl", hash = "sha256:075788c90bfa6a8989d628932854f3e32c25dac3c1bf7c1183cefad29aee16c8", size = 390111, upload-time = "2025-06-04T23:37:16.588Z" },
    { url = "https://files.pythonhosted.org/packages/49/80/912b4c60f94e747dd2c3adbda5d4a4edc1d735fbfa0d91ab2eb231decb5d/pycocotools-2.0.10-cp312-abi3-manylinux_2_17_x86_64.manylinux2014_x86_64.whl", hash = "sha256:4539d8b29230de042f574012edd0b5227528da083c4f12bbd6488567aabd3920", size = 397099, upload-time = "2025-06-04T23:37:18.105Z" },
    { url = "https://files.pythonhosted.org/packages/df/d7/b3c2f731252a096bbae1a47cb1bbeab4560620a82585d40cce67eca5f043/pycocotools-2.0.10-cp312-abi3-musllinux_1_2_aarch64.whl", hash = "sha256:da7b339624d0f78aa5bdc1c86a53f2dcb36ae7e10ab5fe45ba69878bb7837c7a", size = 396111, upload-time = "2025-06-04T23:37:20.642Z" },
    { url = "https://files.pythonhosted.org/packages/2c/6f/2eceba57245bfc86174263e12716cbe91b329a3677fbeff246148ce6a664/pycocotools-2.0.10-cp312-abi3-musllinux_1_2_x86_64.whl", hash = "sha256:ffdbf8810f27b32c5c5c85d9cd65e8e066852fef9775e58a7b23abdffeaf8252", size = 416393, upload-time = "2025-06-04T23:37:22.287Z" },
    { url = "https://files.pythonhosted.org/packages/e1/31/d87f781759b2ad177dd6d41c5fe0ce154f14fc8b384e9b80cd21a157395b/pycocotools-2.0.10-cp312-abi3-win_amd64.whl", hash = "sha256:998a88f90bb663548e767470181175343d406b6673b8b9ef5bdbb3a6d3eb3b11", size = 76824, upload-time = "2025-06-04T23:37:23.744Z" },
    { url = "https://files.pythonhosted.org/packages/27/13/7674d61658b58b8310e3de1270bce18f92a6ee8136e54a7e5696d6f72fd4/pycocotools-2.0.10-cp312-abi3-win_arm64.whl", hash = "sha256:76cd86a80171f8f7da3250be0e40d75084f1f1505d376ae0d08ed0be1ba8a90d", size = 64753, upload-time = "2025-06-04T23:37:25.202Z" },
    { url = "https://files.pythonhosted.org/packages/b4/a0/5ee60d0ad7fc54b58aab57445f29649566d2f603edbde81dbd30b4be27a5/pycocotools-2.0.10-cp313-cp313t-macosx_10_13_universal2.whl", hash = "sha256:df7796ec8b9e32879028f929b77968039ca7ced7ecdad23147da55f144e753c8", size = 163169, upload-time = "2025-06-04T23:37:26.551Z" },
    { url = "https://files.pythonhosted.org/packages/8b/39/98f0f682abafe881ce7cdcb7e65318784bcf2898ac98fd32c293e6f960bb/pycocotools-2.0.10-cp313-cp313t-manylinux_2_17_aarch64.manylinux2014_aarch64.whl", hash = "sha256:9d76ab632494f5dd8578230e5123e595446389598e0832a86f3dc8d7f236c3e5", size = 476768, upload-time = "2025-06-04T23:37:28.107Z" },
    { url = "https://files.pythonhosted.org/packages/e9/f3/1073ba0e77d034124f5aa9873255d3ed43b5b59e07520fbacdae9b8b27d4/pycocotools-2.0.10-cp313-cp313t-manylinux_2_17_x86_64.manylinux2014_x86_64.whl", hash = "sha256:8b165aaa9d435571ce34cdb5fae9d47cfe923db2c687362c2607c1e5f1a7ffa8", size = 469313, upload-time = "2025-06-04T23:37:29.857Z" },
    { url = "https://files.pythonhosted.org/packages/96/ac/ae1143587a9ccc49767afbcc0bf1d6e21d1d1989682bf9604a6c514d4115/pycocotools-2.0.10-cp313-cp313t-musllinux_1_2_aarch64.whl", hash = "sha256:5faf8bb60228c44fb171eb0674ae31d72a82bcc0d099c0fececfe7cae49010f3", size = 478806, upload-time = "2025-06-04T23:37:31.495Z" },
    { url = "https://files.pythonhosted.org/packages/8a/ea/d872975a47605458fc2dc9096d06c317c9945694a871459935e8c0ae14e5/pycocotools-2.0.10-cp313-cp313t-musllinux_1_2_x86_64.whl", hash = "sha256:63c8aa107c96f19634ec9795c9c34d563c7da45009a342ca7ad36070d82792e1", size = 487347, upload-time = "2025-06-04T23:37:33.441Z" },
    { url = "https://files.pythonhosted.org/packages/42/4d/89a6d94afc95bb155e9c3144ca66d6cb63c0d80c75103dba72128624492b/pycocotools-2.0.10-cp313-cp313t-win_amd64.whl", hash = "sha256:d1fcf39acdee901de7665b1853e4f79f7a8c2f88eb100a9c24229a255c9efc59", size = 88805, upload-time = "2025-06-04T23:37:34.866Z" },
    { url = "https://files.pythonhosted.org/packages/c4/b8/4da7f02655dd39ce9f7251a0d95c51e5924db9a80155b4cd654fed13345c/pycocotools-2.0.10-cp313-cp313t-win_arm64.whl", hash = "sha256:3e323b0ed7c15df34929b2d99ff720be8d6a35c58c7566e29559d9bebd2d09f6", size = 69741, upload-time = "2025-06-04T23:37:36.423Z" },
]

[[package]]
name = "pycparser"
version = "2.22"
source = { registry = "https://pypi.org/simple" }
sdist = { url = "https://files.pythonhosted.org/packages/1d/b2/31537cf4b1ca988837256c910a668b553fceb8f069bedc4b1c826024b52c/pycparser-2.22.tar.gz", hash = "sha256:491c8be9c040f5390f5bf44a5b07752bd07f56edf992381b05c701439eec10f6", size = 172736, upload-time = "2024-03-30T13:22:22.564Z" }
wheels = [
    { url = "https://files.pythonhosted.org/packages/13/a3/a812df4e2dd5696d1f351d58b8fe16a405b234ad2886a0dab9183fb78109/pycparser-2.22-py3-none-any.whl", hash = "sha256:c3702b6d3dd8c7abc1afa565d7e63d53a1d0bd86cdc24edd75470f4de499cfcc", size = 117552, upload-time = "2024-03-30T13:22:20.476Z" },
]

[[package]]
name = "pydantic"
version = "2.11.7"
source = { registry = "https://pypi.org/simple" }
dependencies = [
    { name = "annotated-types" },
    { name = "pydantic-core" },
    { name = "typing-extensions" },
    { name = "typing-inspection" },
]
sdist = { url = "https://files.pythonhosted.org/packages/00/dd/4325abf92c39ba8623b5af936ddb36ffcfe0beae70405d456ab1fb2f5b8c/pydantic-2.11.7.tar.gz", hash = "sha256:d989c3c6cb79469287b1569f7447a17848c998458d49ebe294e975b9baf0f0db", size = 788350, upload-time = "2025-06-14T08:33:17.137Z" }
wheels = [
    { url = "https://files.pythonhosted.org/packages/6a/c0/ec2b1c8712ca690e5d61979dee872603e92b8a32f94cc1b72d53beab008a/pydantic-2.11.7-py3-none-any.whl", hash = "sha256:dde5df002701f6de26248661f6835bbe296a47bf73990135c7d07ce741b9623b", size = 444782, upload-time = "2025-06-14T08:33:14.905Z" },
]

[[package]]
name = "pydantic-core"
version = "2.33.2"
source = { registry = "https://pypi.org/simple" }
dependencies = [
    { name = "typing-extensions" },
]
sdist = { url = "https://files.pythonhosted.org/packages/ad/88/5f2260bdfae97aabf98f1778d43f69574390ad787afb646292a638c923d4/pydantic_core-2.33.2.tar.gz", hash = "sha256:7cb8bc3605c29176e1b105350d2e6474142d7c1bd1d9327c4a9bdb46bf827acc", size = 435195, upload-time = "2025-04-23T18:33:52.104Z" }
wheels = [
    { url = "https://files.pythonhosted.org/packages/46/8c/99040727b41f56616573a28771b1bfa08a3d3fe74d3d513f01251f79f172/pydantic_core-2.33.2-cp313-cp313-macosx_10_12_x86_64.whl", hash = "sha256:1082dd3e2d7109ad8b7da48e1d4710c8d06c253cbc4a27c1cff4fbcaa97a9e3f", size = 2015688, upload-time = "2025-04-23T18:31:53.175Z" },
    { url = "https://files.pythonhosted.org/packages/3a/cc/5999d1eb705a6cefc31f0b4a90e9f7fc400539b1a1030529700cc1b51838/pydantic_core-2.33.2-cp313-cp313-macosx_11_0_arm64.whl", hash = "sha256:f517ca031dfc037a9c07e748cefd8d96235088b83b4f4ba8939105d20fa1dcd6", size = 1844808, upload-time = "2025-04-23T18:31:54.79Z" },
    { url = "https://files.pythonhosted.org/packages/6f/5e/a0a7b8885c98889a18b6e376f344da1ef323d270b44edf8174d6bce4d622/pydantic_core-2.33.2-cp313-cp313-manylinux_2_17_aarch64.manylinux2014_aarch64.whl", hash = "sha256:0a9f2c9dd19656823cb8250b0724ee9c60a82f3cdf68a080979d13092a3b0fef", size = 1885580, upload-time = "2025-04-23T18:31:57.393Z" },
    { url = "https://files.pythonhosted.org/packages/3b/2a/953581f343c7d11a304581156618c3f592435523dd9d79865903272c256a/pydantic_core-2.33.2-cp313-cp313-manylinux_2_17_armv7l.manylinux2014_armv7l.whl", hash = "sha256:2b0a451c263b01acebe51895bfb0e1cc842a5c666efe06cdf13846c7418caa9a", size = 1973859, upload-time = "2025-04-23T18:31:59.065Z" },
    { url = "https://files.pythonhosted.org/packages/e6/55/f1a813904771c03a3f97f676c62cca0c0a4138654107c1b61f19c644868b/pydantic_core-2.33.2-cp313-cp313-manylinux_2_17_ppc64le.manylinux2014_ppc64le.whl", hash = "sha256:1ea40a64d23faa25e62a70ad163571c0b342b8bf66d5fa612ac0dec4f069d916", size = 2120810, upload-time = "2025-04-23T18:32:00.78Z" },
    { url = "https://files.pythonhosted.org/packages/aa/c3/053389835a996e18853ba107a63caae0b9deb4a276c6b472931ea9ae6e48/pydantic_core-2.33.2-cp313-cp313-manylinux_2_17_s390x.manylinux2014_s390x.whl", hash = "sha256:0fb2d542b4d66f9470e8065c5469ec676978d625a8b7a363f07d9a501a9cb36a", size = 2676498, upload-time = "2025-04-23T18:32:02.418Z" },
    { url = "https://files.pythonhosted.org/packages/eb/3c/f4abd740877a35abade05e437245b192f9d0ffb48bbbbd708df33d3cda37/pydantic_core-2.33.2-cp313-cp313-manylinux_2_17_x86_64.manylinux2014_x86_64.whl", hash = "sha256:9fdac5d6ffa1b5a83bca06ffe7583f5576555e6c8b3a91fbd25ea7780f825f7d", size = 2000611, upload-time = "2025-04-23T18:32:04.152Z" },
    { url = "https://files.pythonhosted.org/packages/59/a7/63ef2fed1837d1121a894d0ce88439fe3e3b3e48c7543b2a4479eb99c2bd/pydantic_core-2.33.2-cp313-cp313-manylinux_2_5_i686.manylinux1_i686.whl", hash = "sha256:04a1a413977ab517154eebb2d326da71638271477d6ad87a769102f7c2488c56", size = 2107924, upload-time = "2025-04-23T18:32:06.129Z" },
    { url = "https://files.pythonhosted.org/packages/04/8f/2551964ef045669801675f1cfc3b0d74147f4901c3ffa42be2ddb1f0efc4/pydantic_core-2.33.2-cp313-cp313-musllinux_1_1_aarch64.whl", hash = "sha256:c8e7af2f4e0194c22b5b37205bfb293d166a7344a5b0d0eaccebc376546d77d5", size = 2063196, upload-time = "2025-04-23T18:32:08.178Z" },
    { url = "https://files.pythonhosted.org/packages/26/bd/d9602777e77fc6dbb0c7db9ad356e9a985825547dce5ad1d30ee04903918/pydantic_core-2.33.2-cp313-cp313-musllinux_1_1_armv7l.whl", hash = "sha256:5c92edd15cd58b3c2d34873597a1e20f13094f59cf88068adb18947df5455b4e", size = 2236389, upload-time = "2025-04-23T18:32:10.242Z" },
    { url = "https://files.pythonhosted.org/packages/42/db/0e950daa7e2230423ab342ae918a794964b053bec24ba8af013fc7c94846/pydantic_core-2.33.2-cp313-cp313-musllinux_1_1_x86_64.whl", hash = "sha256:65132b7b4a1c0beded5e057324b7e16e10910c106d43675d9bd87d4f38dde162", size = 2239223, upload-time = "2025-04-23T18:32:12.382Z" },
    { url = "https://files.pythonhosted.org/packages/58/4d/4f937099c545a8a17eb52cb67fe0447fd9a373b348ccfa9a87f141eeb00f/pydantic_core-2.33.2-cp313-cp313-win32.whl", hash = "sha256:52fb90784e0a242bb96ec53f42196a17278855b0f31ac7c3cc6f5c1ec4811849", size = 1900473, upload-time = "2025-04-23T18:32:14.034Z" },
    { url = "https://files.pythonhosted.org/packages/a0/75/4a0a9bac998d78d889def5e4ef2b065acba8cae8c93696906c3a91f310ca/pydantic_core-2.33.2-cp313-cp313-win_amd64.whl", hash = "sha256:c083a3bdd5a93dfe480f1125926afcdbf2917ae714bdb80b36d34318b2bec5d9", size = 1955269, upload-time = "2025-04-23T18:32:15.783Z" },
    { url = "https://files.pythonhosted.org/packages/f9/86/1beda0576969592f1497b4ce8e7bc8cbdf614c352426271b1b10d5f0aa64/pydantic_core-2.33.2-cp313-cp313-win_arm64.whl", hash = "sha256:e80b087132752f6b3d714f041ccf74403799d3b23a72722ea2e6ba2e892555b9", size = 1893921, upload-time = "2025-04-23T18:32:18.473Z" },
    { url = "https://files.pythonhosted.org/packages/a4/7d/e09391c2eebeab681df2b74bfe6c43422fffede8dc74187b2b0bf6fd7571/pydantic_core-2.33.2-cp313-cp313t-macosx_11_0_arm64.whl", hash = "sha256:61c18fba8e5e9db3ab908620af374db0ac1baa69f0f32df4f61ae23f15e586ac", size = 1806162, upload-time = "2025-04-23T18:32:20.188Z" },
    { url = "https://files.pythonhosted.org/packages/f1/3d/847b6b1fed9f8ed3bb95a9ad04fbd0b212e832d4f0f50ff4d9ee5a9f15cf/pydantic_core-2.33.2-cp313-cp313t-manylinux_2_17_x86_64.manylinux2014_x86_64.whl", hash = "sha256:95237e53bb015f67b63c91af7518a62a8660376a6a0db19b89acc77a4d6199f5", size = 1981560, upload-time = "2025-04-23T18:32:22.354Z" },
    { url = "https://files.pythonhosted.org/packages/6f/9a/e73262f6c6656262b5fdd723ad90f518f579b7bc8622e43a942eec53c938/pydantic_core-2.33.2-cp313-cp313t-win_amd64.whl", hash = "sha256:c2fc0a768ef76c15ab9238afa6da7f69895bb5d1ee83aeea2e3509af4472d0b9", size = 1935777, upload-time = "2025-04-23T18:32:25.088Z" },
]

[[package]]
name = "pydeck"
version = "0.9.1"
source = { registry = "https://pypi.org/simple" }
dependencies = [
    { name = "jinja2" },
    { name = "numpy" },
]
sdist = { url = "https://files.pythonhosted.org/packages/a1/ca/40e14e196864a0f61a92abb14d09b3d3da98f94ccb03b49cf51688140dab/pydeck-0.9.1.tar.gz", hash = "sha256:f74475ae637951d63f2ee58326757f8d4f9cd9f2a457cf42950715003e2cb605", size = 3832240, upload-time = "2024-05-10T15:36:21.153Z" }
wheels = [
    { url = "https://files.pythonhosted.org/packages/ab/4c/b888e6cf58bd9db9c93f40d1c6be8283ff49d88919231afe93a6bcf61626/pydeck-0.9.1-py2.py3-none-any.whl", hash = "sha256:b3f75ba0d273fc917094fa61224f3f6076ca8752b93d46faf3bcfd9f9d59b038", size = 6900403, upload-time = "2024-05-10T15:36:17.36Z" },
]

[[package]]
name = "pydot"
version = "4.0.1"
source = { registry = "https://pypi.org/simple" }
dependencies = [
    { name = "pyparsing" },
]
sdist = { url = "https://files.pythonhosted.org/packages/50/35/b17cb89ff865484c6a20ef46bf9d95a5f07328292578de0b295f4a6beec2/pydot-4.0.1.tar.gz", hash = "sha256:c2148f681c4a33e08bf0e26a9e5f8e4099a82e0e2a068098f32ce86577364ad5", size = 162594, upload-time = "2025-06-17T20:09:56.454Z" }
wheels = [
    { url = "https://files.pythonhosted.org/packages/7e/32/a7125fb28c4261a627f999d5fb4afff25b523800faed2c30979949d6facd/pydot-4.0.1-py3-none-any.whl", hash = "sha256:869c0efadd2708c0be1f916eb669f3d664ca684bc57ffb7ecc08e70d5e93fee6", size = 37087, upload-time = "2025-06-17T20:09:55.25Z" },
]

[[package]]
name = "pygit2"
version = "1.18.2"
source = { registry = "https://pypi.org/simple" }
dependencies = [
    { name = "cffi" },
]
sdist = { url = "https://files.pythonhosted.org/packages/2e/ea/762d00f6f518423cd889e39b12028844cc95f91a6413cf7136e184864821/pygit2-1.18.2.tar.gz", hash = "sha256:eca87e0662c965715b7f13491d5e858df2c0908341dee9bde2bc03268e460f55", size = 797200, upload-time = "2025-08-16T13:52:36.853Z" }
wheels = [
    { url = "https://files.pythonhosted.org/packages/0e/ff/34dc8ce51f2f9ba39a5f2b34b9a5d70563cc93a387accf562c5c36e40d2b/pygit2-1.18.2-cp313-cp313-macosx_10_13_universal2.whl", hash = "sha256:f65d6114d96cb7a21cc09e8cb0622d0388619adf9cdb5d77d94589a41996b0a8", size = 5504646, upload-time = "2025-08-16T13:39:24.164Z" },
    { url = "https://files.pythonhosted.org/packages/fd/b6/7990c465a5a6967df87323a8a90e19e9b393d238497c62d0aabcb98b9d62/pygit2-1.18.2-cp313-cp313-manylinux_2_26_aarch64.manylinux_2_28_aarch64.whl", hash = "sha256:9367df01958f7e538bc3fc665ace55de0d5b72da5b6b5f95c44ae916c39a6f51", size = 5771485, upload-time = "2025-08-16T13:39:25.386Z" },
    { url = "https://files.pythonhosted.org/packages/6d/ad/c31064927a11cb39d4860bbf3a1a1bd944d9768e9c8faaa48b670e9359ed/pygit2-1.18.2-cp313-cp313-manylinux_2_26_ppc64le.manylinux_2_28_ppc64le.whl", hash = "sha256:eb2993e44aaafac5bcd801c2926dcf87c3f8939ff1c5fb9fe0549a81acd27a03", size = 4607179, upload-time = "2025-08-16T13:39:27.264Z" },
    { url = "https://files.pythonhosted.org/packages/5d/da/29a3c808bfb42ba86e5aca226fad7871b65fc216e18e14190553a879157b/pygit2-1.18.2-cp313-cp313-manylinux_2_26_x86_64.manylinux_2_28_x86_64.whl", hash = "sha256:63d5dc116d6054cb4e970160c09440da7ded36acfbc4f06ef8e0d38ac275ee12", size = 5505911, upload-time = "2025-08-16T13:39:28.623Z" },
    { url = "https://files.pythonhosted.org/packages/14/ac/c5afc7dd8ec0deb022ec8bbb5c938725438c40531ab9b6ad2b2d37730c59/pygit2-1.18.2-cp313-cp313-musllinux_1_2_aarch64.whl", hash = "sha256:3b87e7ab87da09145cb45434e6ad0402695ca72ffb764487ecc09d28abef5507", size = 5770236, upload-time = "2025-08-21T13:37:22.808Z" },
    { url = "https://files.pythonhosted.org/packages/ac/d1/1c6882900bf6e0d3d5764937acab7c79ffadb452e33230ba8e5e9dc35695/pygit2-1.18.2-cp313-cp313-musllinux_1_2_x86_64.whl", hash = "sha256:a0aa809fd5572c8b1123270263720e458afc9e2069e8d0c1079feebc930e6813", size = 5474235, upload-time = "2025-08-16T13:39:30.274Z" },
    { url = "https://files.pythonhosted.org/packages/b3/be/7d8233ff8c5b39ca3d4309fa35a097999baa755e92303102599680c05604/pygit2-1.18.2-cp313-cp313-win32.whl", hash = "sha256:8c4423b08786d0fcea0c523b82bc5ec52039b01500a3391472786e89cadf1069", size = 1239177, upload-time = "2025-08-16T13:38:39.619Z" },
    { url = "https://files.pythonhosted.org/packages/ba/f8/d61973ec64a6a7afabec5d1308794399797b44daaacf7ae1969b0f83ddab/pygit2-1.18.2-cp313-cp313-win_amd64.whl", hash = "sha256:aeba6398d5c689c90c133e07f698aeb9f9693cfbb5707fccffd18f2d67d37c6d", size = 1324597, upload-time = "2025-08-16T13:43:31.309Z" },
]

[[package]]
name = "pygments"
version = "2.19.2"
source = { registry = "https://pypi.org/simple" }
sdist = { url = "https://files.pythonhosted.org/packages/b0/77/a5b8c569bf593b0140bde72ea885a803b82086995367bf2037de0159d924/pygments-2.19.2.tar.gz", hash = "sha256:636cb2477cec7f8952536970bc533bc43743542f70392ae026374600add5b887", size = 4968631, upload-time = "2025-06-21T13:39:12.283Z" }
wheels = [
    { url = "https://files.pythonhosted.org/packages/c7/21/705964c7812476f378728bdf590ca4b771ec72385c533964653c68e86bdc/pygments-2.19.2-py3-none-any.whl", hash = "sha256:86540386c03d588bb81d44bc3928634ff26449851e99741617ecb9037ee5ec0b", size = 1225217, upload-time = "2025-06-21T13:39:07.939Z" },
]

[[package]]
name = "pygtrie"
version = "2.5.0"
source = { registry = "https://pypi.org/simple" }
sdist = { url = "https://files.pythonhosted.org/packages/b9/13/55deec25bf09383216fa7f1dfcdbfca40a04aa00b6d15a5cbf25af8fce5f/pygtrie-2.5.0.tar.gz", hash = "sha256:203514ad826eb403dab1d2e2ddd034e0d1534bbe4dbe0213bb0593f66beba4e2", size = 39266, upload-time = "2022-07-16T14:29:47.459Z" }
wheels = [
    { url = "https://files.pythonhosted.org/packages/ec/cd/bd196b2cf014afb1009de8b0f05ecd54011d881944e62763f3c1b1e8ef37/pygtrie-2.5.0-py3-none-any.whl", hash = "sha256:8795cda8105493d5ae159a5bef313ff13156c5d4d72feddefacaad59f8c8ce16", size = 25099, upload-time = "2022-09-23T20:30:05.12Z" },
]

[[package]]
name = "pymdown-extensions"
version = "10.16.1"
source = { registry = "https://pypi.org/simple" }
dependencies = [
    { name = "markdown" },
    { name = "pyyaml" },
]
sdist = { url = "https://files.pythonhosted.org/packages/55/b3/6d2b3f149bc5413b0a29761c2c5832d8ce904a1d7f621e86616d96f505cc/pymdown_extensions-10.16.1.tar.gz", hash = "sha256:aace82bcccba3efc03e25d584e6a22d27a8e17caa3f4dd9f207e49b787aa9a91", size = 853277, upload-time = "2025-07-28T16:19:34.167Z" }
wheels = [
    { url = "https://files.pythonhosted.org/packages/e4/06/43084e6cbd4b3bc0e80f6be743b2e79fbc6eed8de9ad8c629939fa55d972/pymdown_extensions-10.16.1-py3-none-any.whl", hash = "sha256:d6ba157a6c03146a7fb122b2b9a121300056384eafeec9c9f9e584adfdb2a32d", size = 266178, upload-time = "2025-07-28T16:19:31.401Z" },
]

[[package]]
name = "pyparsing"
version = "3.2.3"
source = { registry = "https://pypi.org/simple" }
sdist = { url = "https://files.pythonhosted.org/packages/bb/22/f1129e69d94ffff626bdb5c835506b3a5b4f3d070f17ea295e12c2c6f60f/pyparsing-3.2.3.tar.gz", hash = "sha256:b9c13f1ab8b3b542f72e28f634bad4de758ab3ce4546e4301970ad6fa77c38be", size = 1088608, upload-time = "2025-03-25T05:01:28.114Z" }
wheels = [
    { url = "https://files.pythonhosted.org/packages/05/e7/df2285f3d08fee213f2d041540fa4fc9ca6c2d44cf36d3a035bf2a8d2bcc/pyparsing-3.2.3-py3-none-any.whl", hash = "sha256:a749938e02d6fd0b59b356ca504a24982314bb090c383e3cf201c95ef7e2bfcf", size = 111120, upload-time = "2025-03-25T05:01:24.908Z" },
]

[[package]]
name = "python-dateutil"
version = "2.9.0.post0"
source = { registry = "https://pypi.org/simple" }
dependencies = [
    { name = "six" },
]
sdist = { url = "https://files.pythonhosted.org/packages/66/c0/0c8b6ad9f17a802ee498c46e004a0eb49bc148f2fd230864601a86dcf6db/python-dateutil-2.9.0.post0.tar.gz", hash = "sha256:37dd54208da7e1cd875388217d5e00ebd4179249f90fb72437e91a35459a0ad3", size = 342432, upload-time = "2024-03-01T18:36:20.211Z" }
wheels = [
    { url = "https://files.pythonhosted.org/packages/ec/57/56b9bcc3c9c6a792fcbaf139543cee77261f3651ca9da0c93f5c1221264b/python_dateutil-2.9.0.post0-py2.py3-none-any.whl", hash = "sha256:a8b2bc7bffae282281c8140a97d3aa9c14da0b136dfe83f850eea9a5f7470427", size = 229892, upload-time = "2024-03-01T18:36:18.57Z" },
]

[[package]]
name = "pytz"
version = "2025.2"
source = { registry = "https://pypi.org/simple" }
sdist = { url = "https://files.pythonhosted.org/packages/f8/bf/abbd3cdfb8fbc7fb3d4d38d320f2441b1e7cbe29be4f23797b4a2b5d8aac/pytz-2025.2.tar.gz", hash = "sha256:360b9e3dbb49a209c21ad61809c7fb453643e048b38924c765813546746e81c3", size = 320884, upload-time = "2025-03-25T02:25:00.538Z" }
wheels = [
    { url = "https://files.pythonhosted.org/packages/81/c4/34e93fe5f5429d7570ec1fa436f1986fb1f00c3e0f43a589fe2bbcd22c3f/pytz-2025.2-py2.py3-none-any.whl", hash = "sha256:5ddf76296dd8c44c26eb8f4b6f35488f3ccbf6fbbd7adee0b7262d43f0ec2f00", size = 509225, upload-time = "2025-03-25T02:24:58.468Z" },
]

[[package]]
name = "pywin32"
version = "311"
source = { registry = "https://pypi.org/simple" }
wheels = [
    { url = "https://files.pythonhosted.org/packages/a5/be/3fd5de0979fcb3994bfee0d65ed8ca9506a8a1260651b86174f6a86f52b3/pywin32-311-cp313-cp313-win32.whl", hash = "sha256:f95ba5a847cba10dd8c4d8fefa9f2a6cf283b8b88ed6178fa8a6c1ab16054d0d", size = 8705700, upload-time = "2025-07-14T20:13:26.471Z" },
    { url = "https://files.pythonhosted.org/packages/e3/28/e0a1909523c6890208295a29e05c2adb2126364e289826c0a8bc7297bd5c/pywin32-311-cp313-cp313-win_amd64.whl", hash = "sha256:718a38f7e5b058e76aee1c56ddd06908116d35147e133427e59a3983f703a20d", size = 9494700, upload-time = "2025-07-14T20:13:28.243Z" },
    { url = "https://files.pythonhosted.org/packages/04/bf/90339ac0f55726dce7d794e6d79a18a91265bdf3aa70b6b9ca52f35e022a/pywin32-311-cp313-cp313-win_arm64.whl", hash = "sha256:7b4075d959648406202d92a2310cb990fea19b535c7f4a78d3f5e10b926eeb8a", size = 8709318, upload-time = "2025-07-14T20:13:30.348Z" },
]

[[package]]
name = "pyyaml"
version = "6.0.2"
source = { registry = "https://pypi.org/simple" }
sdist = { url = "https://files.pythonhosted.org/packages/54/ed/79a089b6be93607fa5cdaedf301d7dfb23af5f25c398d5ead2525b063e17/pyyaml-6.0.2.tar.gz", hash = "sha256:d584d9ec91ad65861cc08d42e834324ef890a082e591037abe114850ff7bbc3e", size = 130631, upload-time = "2024-08-06T20:33:50.674Z" }
wheels = [
    { url = "https://files.pythonhosted.org/packages/ef/e3/3af305b830494fa85d95f6d95ef7fa73f2ee1cc8ef5b495c7c3269fb835f/PyYAML-6.0.2-cp313-cp313-macosx_10_13_x86_64.whl", hash = "sha256:efdca5630322a10774e8e98e1af481aad470dd62c3170801852d752aa7a783ba", size = 181309, upload-time = "2024-08-06T20:32:43.4Z" },
    { url = "https://files.pythonhosted.org/packages/45/9f/3b1c20a0b7a3200524eb0076cc027a970d320bd3a6592873c85c92a08731/PyYAML-6.0.2-cp313-cp313-macosx_11_0_arm64.whl", hash = "sha256:50187695423ffe49e2deacb8cd10510bc361faac997de9efef88badc3bb9e2d1", size = 171679, upload-time = "2024-08-06T20:32:44.801Z" },
    { url = "https://files.pythonhosted.org/packages/7c/9a/337322f27005c33bcb656c655fa78325b730324c78620e8328ae28b64d0c/PyYAML-6.0.2-cp313-cp313-manylinux_2_17_aarch64.manylinux2014_aarch64.whl", hash = "sha256:0ffe8360bab4910ef1b9e87fb812d8bc0a308b0d0eef8c8f44e0254ab3b07133", size = 733428, upload-time = "2024-08-06T20:32:46.432Z" },
    { url = "https://files.pythonhosted.org/packages/a3/69/864fbe19e6c18ea3cc196cbe5d392175b4cf3d5d0ac1403ec3f2d237ebb5/PyYAML-6.0.2-cp313-cp313-manylinux_2_17_s390x.manylinux2014_s390x.whl", hash = "sha256:17e311b6c678207928d649faa7cb0d7b4c26a0ba73d41e99c4fff6b6c3276484", size = 763361, upload-time = "2024-08-06T20:32:51.188Z" },
    { url = "https://files.pythonhosted.org/packages/04/24/b7721e4845c2f162d26f50521b825fb061bc0a5afcf9a386840f23ea19fa/PyYAML-6.0.2-cp313-cp313-manylinux_2_17_x86_64.manylinux2014_x86_64.whl", hash = "sha256:70b189594dbe54f75ab3a1acec5f1e3faa7e8cf2f1e08d9b561cb41b845f69d5", size = 759523, upload-time = "2024-08-06T20:32:53.019Z" },
    { url = "https://files.pythonhosted.org/packages/2b/b2/e3234f59ba06559c6ff63c4e10baea10e5e7df868092bf9ab40e5b9c56b6/PyYAML-6.0.2-cp313-cp313-musllinux_1_1_aarch64.whl", hash = "sha256:41e4e3953a79407c794916fa277a82531dd93aad34e29c2a514c2c0c5fe971cc", size = 726660, upload-time = "2024-08-06T20:32:54.708Z" },
    { url = "https://files.pythonhosted.org/packages/fe/0f/25911a9f080464c59fab9027482f822b86bf0608957a5fcc6eaac85aa515/PyYAML-6.0.2-cp313-cp313-musllinux_1_1_x86_64.whl", hash = "sha256:68ccc6023a3400877818152ad9a1033e3db8625d899c72eacb5a668902e4d652", size = 751597, upload-time = "2024-08-06T20:32:56.985Z" },
    { url = "https://files.pythonhosted.org/packages/14/0d/e2c3b43bbce3cf6bd97c840b46088a3031085179e596d4929729d8d68270/PyYAML-6.0.2-cp313-cp313-win32.whl", hash = "sha256:bc2fa7c6b47d6bc618dd7fb02ef6fdedb1090ec036abab80d4681424b84c1183", size = 140527, upload-time = "2024-08-06T20:33:03.001Z" },
    { url = "https://files.pythonhosted.org/packages/fa/de/02b54f42487e3d3c6efb3f89428677074ca7bf43aae402517bc7cca949f3/PyYAML-6.0.2-cp313-cp313-win_amd64.whl", hash = "sha256:8388ee1976c416731879ac16da0aff3f63b286ffdd57cdeb95f3f2e085687563", size = 156446, upload-time = "2024-08-06T20:33:04.33Z" },
]

[[package]]
name = "referencing"
version = "0.36.2"
source = { registry = "https://pypi.org/simple" }
dependencies = [
    { name = "attrs" },
    { name = "rpds-py" },
]
sdist = { url = "https://files.pythonhosted.org/packages/2f/db/98b5c277be99dd18bfd91dd04e1b759cad18d1a338188c936e92f921c7e2/referencing-0.36.2.tar.gz", hash = "sha256:df2e89862cd09deabbdba16944cc3f10feb6b3e6f18e902f7cc25609a34775aa", size = 74744, upload-time = "2025-01-25T08:48:16.138Z" }
wheels = [
    { url = "https://files.pythonhosted.org/packages/c1/b1/3baf80dc6d2b7bc27a95a67752d0208e410351e3feb4eb78de5f77454d8d/referencing-0.36.2-py3-none-any.whl", hash = "sha256:e8699adbbf8b5c7de96d8ffa0eb5c158b3beafce084968e2ea8bb08c6794dcd0", size = 26775, upload-time = "2025-01-25T08:48:14.241Z" },
]

[[package]]
name = "regex"
version = "2025.7.34"
source = { registry = "https://pypi.org/simple" }
sdist = { url = "https://files.pythonhosted.org/packages/0b/de/e13fa6dc61d78b30ba47481f99933a3b49a57779d625c392d8036770a60d/regex-2025.7.34.tar.gz", hash = "sha256:9ead9765217afd04a86822dfcd4ed2747dfe426e887da413b15ff0ac2457e21a", size = 400714, upload-time = "2025-07-31T00:21:16.262Z" }
wheels = [
    { url = "https://files.pythonhosted.org/packages/15/16/b709b2119975035169a25aa8e4940ca177b1a2e25e14f8d996d09130368e/regex-2025.7.34-cp313-cp313-macosx_10_13_universal2.whl", hash = "sha256:c3c9740a77aeef3f5e3aaab92403946a8d34437db930a0280e7e81ddcada61f5", size = 485334, upload-time = "2025-07-31T00:19:56.58Z" },
    { url = "https://files.pythonhosted.org/packages/94/a6/c09136046be0595f0331bc58a0e5f89c2d324cf734e0b0ec53cf4b12a636/regex-2025.7.34-cp313-cp313-macosx_10_13_x86_64.whl", hash = "sha256:69ed3bc611540f2ea70a4080f853741ec698be556b1df404599f8724690edbcd", size = 289942, upload-time = "2025-07-31T00:19:57.943Z" },
    { url = "https://files.pythonhosted.org/packages/36/91/08fc0fd0f40bdfb0e0df4134ee37cfb16e66a1044ac56d36911fd01c69d2/regex-2025.7.34-cp313-cp313-macosx_11_0_arm64.whl", hash = "sha256:d03c6f9dcd562c56527c42b8530aad93193e0b3254a588be1f2ed378cdfdea1b", size = 285991, upload-time = "2025-07-31T00:19:59.837Z" },
    { url = "https://files.pythonhosted.org/packages/be/2f/99dc8f6f756606f0c214d14c7b6c17270b6bbe26d5c1f05cde9dbb1c551f/regex-2025.7.34-cp313-cp313-manylinux2014_aarch64.manylinux_2_17_aarch64.manylinux_2_28_aarch64.whl", hash = "sha256:6164b1d99dee1dfad33f301f174d8139d4368a9fb50bf0a3603b2eaf579963ad", size = 797415, upload-time = "2025-07-31T00:20:01.668Z" },
    { url = "https://files.pythonhosted.org/packages/62/cf/2fcdca1110495458ba4e95c52ce73b361cf1cafd8a53b5c31542cde9a15b/regex-2025.7.34-cp313-cp313-manylinux2014_ppc64le.manylinux_2_17_ppc64le.manylinux_2_28_ppc64le.whl", hash = "sha256:1e4f4f62599b8142362f164ce776f19d79bdd21273e86920a7b604a4275b4f59", size = 862487, upload-time = "2025-07-31T00:20:03.142Z" },
    { url = "https://files.pythonhosted.org/packages/90/38/899105dd27fed394e3fae45607c1983e138273ec167e47882fc401f112b9/regex-2025.7.34-cp313-cp313-manylinux2014_s390x.manylinux_2_17_s390x.manylinux_2_28_s390x.whl", hash = "sha256:72a26dcc6a59c057b292f39d41465d8233a10fd69121fa24f8f43ec6294e5415", size = 910717, upload-time = "2025-07-31T00:20:04.727Z" },
    { url = "https://files.pythonhosted.org/packages/ee/f6/4716198dbd0bcc9c45625ac4c81a435d1c4d8ad662e8576dac06bab35b17/regex-2025.7.34-cp313-cp313-manylinux2014_x86_64.manylinux_2_17_x86_64.manylinux_2_28_x86_64.whl", hash = "sha256:d5273fddf7a3e602695c92716c420c377599ed3c853ea669c1fe26218867002f", size = 801943, upload-time = "2025-07-31T00:20:07.1Z" },
    { url = "https://files.pythonhosted.org/packages/40/5d/cff8896d27e4e3dd11dd72ac78797c7987eb50fe4debc2c0f2f1682eb06d/regex-2025.7.34-cp313-cp313-musllinux_1_2_aarch64.whl", hash = "sha256:c1844be23cd40135b3a5a4dd298e1e0c0cb36757364dd6cdc6025770363e06c1", size = 786664, upload-time = "2025-07-31T00:20:08.818Z" },
    { url = "https://files.pythonhosted.org/packages/10/29/758bf83cf7b4c34f07ac3423ea03cee3eb3176941641e4ccc05620f6c0b8/regex-2025.7.34-cp313-cp313-musllinux_1_2_ppc64le.whl", hash = "sha256:dde35e2afbbe2272f8abee3b9fe6772d9b5a07d82607b5788e8508974059925c", size = 856457, upload-time = "2025-07-31T00:20:10.328Z" },
    { url = "https://files.pythonhosted.org/packages/d7/30/c19d212b619963c5b460bfed0ea69a092c6a43cba52a973d46c27b3e2975/regex-2025.7.34-cp313-cp313-musllinux_1_2_s390x.whl", hash = "sha256:f3f6e8e7af516a7549412ce57613e859c3be27d55341a894aacaa11703a4c31a", size = 849008, upload-time = "2025-07-31T00:20:11.823Z" },
    { url = "https://files.pythonhosted.org/packages/9e/b8/3c35da3b12c87e3cc00010ef6c3a4ae787cff0bc381aa3d251def219969a/regex-2025.7.34-cp313-cp313-musllinux_1_2_x86_64.whl", hash = "sha256:469142fb94a869beb25b5f18ea87646d21def10fbacb0bcb749224f3509476f0", size = 788101, upload-time = "2025-07-31T00:20:13.729Z" },
    { url = "https://files.pythonhosted.org/packages/47/80/2f46677c0b3c2b723b2c358d19f9346e714113865da0f5f736ca1a883bde/regex-2025.7.34-cp313-cp313-win32.whl", hash = "sha256:da7507d083ee33ccea1310447410c27ca11fb9ef18c95899ca57ff60a7e4d8f1", size = 264401, upload-time = "2025-07-31T00:20:15.233Z" },
    { url = "https://files.pythonhosted.org/packages/be/fa/917d64dd074682606a003cba33585c28138c77d848ef72fc77cbb1183849/regex-2025.7.34-cp313-cp313-win_amd64.whl", hash = "sha256:9d644de5520441e5f7e2db63aec2748948cc39ed4d7a87fd5db578ea4043d997", size = 275368, upload-time = "2025-07-31T00:20:16.711Z" },
    { url = "https://files.pythonhosted.org/packages/65/cd/f94383666704170a2154a5df7b16be28f0c27a266bffcd843e58bc84120f/regex-2025.7.34-cp313-cp313-win_arm64.whl", hash = "sha256:7bf1c5503a9f2cbd2f52d7e260acb3131b07b6273c470abb78568174fe6bde3f", size = 268482, upload-time = "2025-07-31T00:20:18.189Z" },
]

[[package]]
name = "requests"
version = "2.32.5"
source = { registry = "https://pypi.org/simple" }
dependencies = [
    { name = "certifi" },
    { name = "charset-normalizer" },
    { name = "idna" },
    { name = "urllib3" },
]
sdist = { url = "https://files.pythonhosted.org/packages/c9/74/b3ff8e6c8446842c3f5c837e9c3dfcfe2018ea6ecef224c710c85ef728f4/requests-2.32.5.tar.gz", hash = "sha256:dbba0bac56e100853db0ea71b82b4dfd5fe2bf6d3754a8893c3af500cec7d7cf", size = 134517, upload-time = "2025-08-18T20:46:02.573Z" }
wheels = [
    { url = "https://files.pythonhosted.org/packages/1e/db/4254e3eabe8020b458f1a747140d32277ec7a271daf1d235b70dc0b4e6e3/requests-2.32.5-py3-none-any.whl", hash = "sha256:2462f94637a34fd532264295e186976db0f5d453d1cdd31473c85a6a161affb6", size = 64738, upload-time = "2025-08-18T20:46:00.542Z" },
]

[[package]]
name = "rich"
version = "14.1.0"
source = { registry = "https://pypi.org/simple" }
dependencies = [
    { name = "markdown-it-py" },
    { name = "pygments" },
]
sdist = { url = "https://files.pythonhosted.org/packages/fe/75/af448d8e52bf1d8fa6a9d089ca6c07ff4453d86c65c145d0a300bb073b9b/rich-14.1.0.tar.gz", hash = "sha256:e497a48b844b0320d45007cdebfeaeed8db2a4f4bcf49f15e455cfc4af11eaa8", size = 224441, upload-time = "2025-07-25T07:32:58.125Z" }
wheels = [
    { url = "https://files.pythonhosted.org/packages/e3/30/3c4d035596d3cf444529e0b2953ad0466f6049528a879d27534700580395/rich-14.1.0-py3-none-any.whl", hash = "sha256:536f5f1785986d6dbdea3c75205c473f970777b4a0d6c6dd1b696aa05a3fa04f", size = 243368, upload-time = "2025-07-25T07:32:56.73Z" },
]

[[package]]
name = "rpds-py"
version = "0.27.1"
source = { registry = "https://pypi.org/simple" }
sdist = { url = "https://files.pythonhosted.org/packages/e9/dd/2c0cbe774744272b0ae725f44032c77bdcab6e8bcf544bffa3b6e70c8dba/rpds_py-0.27.1.tar.gz", hash = "sha256:26a1c73171d10b7acccbded82bf6a586ab8203601e565badc74bbbf8bc5a10f8", size = 27479, upload-time = "2025-08-27T12:16:36.024Z" }
wheels = [
    { url = "https://files.pythonhosted.org/packages/cc/77/610aeee8d41e39080c7e14afa5387138e3c9fa9756ab893d09d99e7d8e98/rpds_py-0.27.1-cp313-cp313-macosx_10_12_x86_64.whl", hash = "sha256:e4b9fcfbc021633863a37e92571d6f91851fa656f0180246e84cbd8b3f6b329b", size = 361741, upload-time = "2025-08-27T12:13:31.039Z" },
    { url = "https://files.pythonhosted.org/packages/3a/fc/c43765f201c6a1c60be2043cbdb664013def52460a4c7adace89d6682bf4/rpds_py-0.27.1-cp313-cp313-macosx_11_0_arm64.whl", hash = "sha256:1441811a96eadca93c517d08df75de45e5ffe68aa3089924f963c782c4b898cf", size = 345574, upload-time = "2025-08-27T12:13:32.902Z" },
    { url = "https://files.pythonhosted.org/packages/20/42/ee2b2ca114294cd9847d0ef9c26d2b0851b2e7e00bf14cc4c0b581df0fc3/rpds_py-0.27.1-cp313-cp313-manylinux_2_17_aarch64.manylinux2014_aarch64.whl", hash = "sha256:55266dafa22e672f5a4f65019015f90336ed31c6383bd53f5e7826d21a0e0b83", size = 385051, upload-time = "2025-08-27T12:13:34.228Z" },
    { url = "https://files.pythonhosted.org/packages/fd/e8/1e430fe311e4799e02e2d1af7c765f024e95e17d651612425b226705f910/rpds_py-0.27.1-cp313-cp313-manylinux_2_17_armv7l.manylinux2014_armv7l.whl", hash = "sha256:d78827d7ac08627ea2c8e02c9e5b41180ea5ea1f747e9db0915e3adf36b62dcf", size = 398395, upload-time = "2025-08-27T12:13:36.132Z" },
    { url = "https://files.pythonhosted.org/packages/82/95/9dc227d441ff2670651c27a739acb2535ccaf8b351a88d78c088965e5996/rpds_py-0.27.1-cp313-cp313-manylinux_2_17_ppc64le.manylinux2014_ppc64le.whl", hash = "sha256:ae92443798a40a92dc5f0b01d8a7c93adde0c4dc965310a29ae7c64d72b9fad2", size = 524334, upload-time = "2025-08-27T12:13:37.562Z" },
    { url = "https://files.pythonhosted.org/packages/87/01/a670c232f401d9ad461d9a332aa4080cd3cb1d1df18213dbd0d2a6a7ab51/rpds_py-0.27.1-cp313-cp313-manylinux_2_17_s390x.manylinux2014_s390x.whl", hash = "sha256:c46c9dd2403b66a2a3b9720ec4b74d4ab49d4fabf9f03dfdce2d42af913fe8d0", size = 407691, upload-time = "2025-08-27T12:13:38.94Z" },
    { url = "https://files.pythonhosted.org/packages/03/36/0a14aebbaa26fe7fab4780c76f2239e76cc95a0090bdb25e31d95c492fcd/rpds_py-0.27.1-cp313-cp313-manylinux_2_17_x86_64.manylinux2014_x86_64.whl", hash = "sha256:2efe4eb1d01b7f5f1939f4ef30ecea6c6b3521eec451fb93191bf84b2a522418", size = 386868, upload-time = "2025-08-27T12:13:40.192Z" },
    { url = "https://files.pythonhosted.org/packages/3b/03/8c897fb8b5347ff6c1cc31239b9611c5bf79d78c984430887a353e1409a1/rpds_py-0.27.1-cp313-cp313-manylinux_2_31_riscv64.whl", hash = "sha256:15d3b4d83582d10c601f481eca29c3f138d44c92187d197aff663a269197c02d", size = 405469, upload-time = "2025-08-27T12:13:41.496Z" },
    { url = "https://files.pythonhosted.org/packages/da/07/88c60edc2df74850d496d78a1fdcdc7b54360a7f610a4d50008309d41b94/rpds_py-0.27.1-cp313-cp313-manylinux_2_5_i686.manylinux1_i686.whl", hash = "sha256:4ed2e16abbc982a169d30d1a420274a709949e2cbdef119fe2ec9d870b42f274", size = 422125, upload-time = "2025-08-27T12:13:42.802Z" },
    { url = "https://files.pythonhosted.org/packages/6b/86/5f4c707603e41b05f191a749984f390dabcbc467cf833769b47bf14ba04f/rpds_py-0.27.1-cp313-cp313-musllinux_1_2_aarch64.whl", hash = "sha256:a75f305c9b013289121ec0f1181931975df78738cdf650093e6b86d74aa7d8dd", size = 562341, upload-time = "2025-08-27T12:13:44.472Z" },
    { url = "https://files.pythonhosted.org/packages/b2/92/3c0cb2492094e3cd9baf9e49bbb7befeceb584ea0c1a8b5939dca4da12e5/rpds_py-0.27.1-cp313-cp313-musllinux_1_2_i686.whl", hash = "sha256:67ce7620704745881a3d4b0ada80ab4d99df390838839921f99e63c474f82cf2", size = 592511, upload-time = "2025-08-27T12:13:45.898Z" },
    { url = "https://files.pythonhosted.org/packages/10/bb/82e64fbb0047c46a168faa28d0d45a7851cd0582f850b966811d30f67ad8/rpds_py-0.27.1-cp313-cp313-musllinux_1_2_x86_64.whl", hash = "sha256:9d992ac10eb86d9b6f369647b6a3f412fc0075cfd5d799530e84d335e440a002", size = 557736, upload-time = "2025-08-27T12:13:47.408Z" },
    { url = "https://files.pythonhosted.org/packages/00/95/3c863973d409210da7fb41958172c6b7dbe7fc34e04d3cc1f10bb85e979f/rpds_py-0.27.1-cp313-cp313-win32.whl", hash = "sha256:4f75e4bd8ab8db624e02c8e2fc4063021b58becdbe6df793a8111d9343aec1e3", size = 221462, upload-time = "2025-08-27T12:13:48.742Z" },
    { url = "https://files.pythonhosted.org/packages/ce/2c/5867b14a81dc217b56d95a9f2a40fdbc56a1ab0181b80132beeecbd4b2d6/rpds_py-0.27.1-cp313-cp313-win_amd64.whl", hash = "sha256:f9025faafc62ed0b75a53e541895ca272815bec18abe2249ff6501c8f2e12b83", size = 232034, upload-time = "2025-08-27T12:13:50.11Z" },
    { url = "https://files.pythonhosted.org/packages/c7/78/3958f3f018c01923823f1e47f1cc338e398814b92d83cd278364446fac66/rpds_py-0.27.1-cp313-cp313-win_arm64.whl", hash = "sha256:ed10dc32829e7d222b7d3b93136d25a406ba9788f6a7ebf6809092da1f4d279d", size = 222392, upload-time = "2025-08-27T12:13:52.587Z" },
    { url = "https://files.pythonhosted.org/packages/01/76/1cdf1f91aed5c3a7bf2eba1f1c4e4d6f57832d73003919a20118870ea659/rpds_py-0.27.1-cp313-cp313t-macosx_10_12_x86_64.whl", hash = "sha256:92022bbbad0d4426e616815b16bc4127f83c9a74940e1ccf3cfe0b387aba0228", size = 358355, upload-time = "2025-08-27T12:13:54.012Z" },
    { url = "https://files.pythonhosted.org/packages/c3/6f/bf142541229374287604caf3bb2a4ae17f0a580798fd72d3b009b532db4e/rpds_py-0.27.1-cp313-cp313t-macosx_11_0_arm64.whl", hash = "sha256:47162fdab9407ec3f160805ac3e154df042e577dd53341745fc7fb3f625e6d92", size = 342138, upload-time = "2025-08-27T12:13:55.791Z" },
    { url = "https://files.pythonhosted.org/packages/1a/77/355b1c041d6be40886c44ff5e798b4e2769e497b790f0f7fd1e78d17e9a8/rpds_py-0.27.1-cp313-cp313t-manylinux_2_17_aarch64.manylinux2014_aarch64.whl", hash = "sha256:fb89bec23fddc489e5d78b550a7b773557c9ab58b7946154a10a6f7a214a48b2", size = 380247, upload-time = "2025-08-27T12:13:57.683Z" },
    { url = "https://files.pythonhosted.org/packages/d6/a4/d9cef5c3946ea271ce2243c51481971cd6e34f21925af2783dd17b26e815/rpds_py-0.27.1-cp313-cp313t-manylinux_2_17_armv7l.manylinux2014_armv7l.whl", hash = "sha256:e48af21883ded2b3e9eb48cb7880ad8598b31ab752ff3be6457001d78f416723", size = 390699, upload-time = "2025-08-27T12:13:59.137Z" },
    { url = "https://files.pythonhosted.org/packages/3a/06/005106a7b8c6c1a7e91b73169e49870f4af5256119d34a361ae5240a0c1d/rpds_py-0.27.1-cp313-cp313t-manylinux_2_17_ppc64le.manylinux2014_ppc64le.whl", hash = "sha256:6f5b7bd8e219ed50299e58551a410b64daafb5017d54bbe822e003856f06a802", size = 521852, upload-time = "2025-08-27T12:14:00.583Z" },
    { url = "https://files.pythonhosted.org/packages/e5/3e/50fb1dac0948e17a02eb05c24510a8fe12d5ce8561c6b7b7d1339ab7ab9c/rpds_py-0.27.1-cp313-cp313t-manylinux_2_17_s390x.manylinux2014_s390x.whl", hash = "sha256:08f1e20bccf73b08d12d804d6e1c22ca5530e71659e6673bce31a6bb71c1e73f", size = 402582, upload-time = "2025-08-27T12:14:02.034Z" },
    { url = "https://files.pythonhosted.org/packages/cb/b0/f4e224090dc5b0ec15f31a02d746ab24101dd430847c4d99123798661bfc/rpds_py-0.27.1-cp313-cp313t-manylinux_2_17_x86_64.manylinux2014_x86_64.whl", hash = "sha256:0dc5dceeaefcc96dc192e3a80bbe1d6c410c469e97bdd47494a7d930987f18b2", size = 384126, upload-time = "2025-08-27T12:14:03.437Z" },
    { url = "https://files.pythonhosted.org/packages/54/77/ac339d5f82b6afff1df8f0fe0d2145cc827992cb5f8eeb90fc9f31ef7a63/rpds_py-0.27.1-cp313-cp313t-manylinux_2_31_riscv64.whl", hash = "sha256:d76f9cc8665acdc0c9177043746775aa7babbf479b5520b78ae4002d889f5c21", size = 399486, upload-time = "2025-08-27T12:14:05.443Z" },
    { url = "https://files.pythonhosted.org/packages/d6/29/3e1c255eee6ac358c056a57d6d6869baa00a62fa32eea5ee0632039c50a3/rpds_py-0.27.1-cp313-cp313t-manylinux_2_5_i686.manylinux1_i686.whl", hash = "sha256:134fae0e36022edad8290a6661edf40c023562964efea0cc0ec7f5d392d2aaef", size = 414832, upload-time = "2025-08-27T12:14:06.902Z" },
    { url = "https://files.pythonhosted.org/packages/3f/db/6d498b844342deb3fa1d030598db93937a9964fcf5cb4da4feb5f17be34b/rpds_py-0.27.1-cp313-cp313t-musllinux_1_2_aarch64.whl", hash = "sha256:eb11a4f1b2b63337cfd3b4d110af778a59aae51c81d195768e353d8b52f88081", size = 557249, upload-time = "2025-08-27T12:14:08.37Z" },
    { url = "https://files.pythonhosted.org/packages/60/f3/690dd38e2310b6f68858a331399b4d6dbb9132c3e8ef8b4333b96caf403d/rpds_py-0.27.1-cp313-cp313t-musllinux_1_2_i686.whl", hash = "sha256:13e608ac9f50a0ed4faec0e90ece76ae33b34c0e8656e3dceb9a7db994c692cd", size = 587356, upload-time = "2025-08-27T12:14:10.034Z" },
    { url = "https://files.pythonhosted.org/packages/86/e3/84507781cccd0145f35b1dc32c72675200c5ce8d5b30f813e49424ef68fc/rpds_py-0.27.1-cp313-cp313t-musllinux_1_2_x86_64.whl", hash = "sha256:dd2135527aa40f061350c3f8f89da2644de26cd73e4de458e79606384f4f68e7", size = 555300, upload-time = "2025-08-27T12:14:11.783Z" },
    { url = "https://files.pythonhosted.org/packages/e5/ee/375469849e6b429b3516206b4580a79e9ef3eb12920ddbd4492b56eaacbe/rpds_py-0.27.1-cp313-cp313t-win32.whl", hash = "sha256:3020724ade63fe320a972e2ffd93b5623227e684315adce194941167fee02688", size = 216714, upload-time = "2025-08-27T12:14:13.629Z" },
    { url = "https://files.pythonhosted.org/packages/21/87/3fc94e47c9bd0742660e84706c311a860dcae4374cf4a03c477e23ce605a/rpds_py-0.27.1-cp313-cp313t-win_amd64.whl", hash = "sha256:8ee50c3e41739886606388ba3ab3ee2aae9f35fb23f833091833255a31740797", size = 228943, upload-time = "2025-08-27T12:14:14.937Z" },
]

[[package]]
name = "rsa"
version = "4.9.1"
source = { registry = "https://pypi.org/simple" }
dependencies = [
    { name = "pyasn1" },
]
sdist = { url = "https://files.pythonhosted.org/packages/da/8a/22b7beea3ee0d44b1916c0c1cb0ee3af23b700b6da9f04991899d0c555d4/rsa-4.9.1.tar.gz", hash = "sha256:e7bdbfdb5497da4c07dfd35530e1a902659db6ff241e39d9953cad06ebd0ae75", size = 29034, upload-time = "2025-04-16T09:51:18.218Z" }
wheels = [
    { url = "https://files.pythonhosted.org/packages/64/8d/0133e4eb4beed9e425d9a98ed6e081a55d195481b7632472be1af08d2f6b/rsa-4.9.1-py3-none-any.whl", hash = "sha256:68635866661c6836b8d39430f97a996acbd61bfa49406748ea243539fe239762", size = 34696, upload-time = "2025-04-16T09:51:17.142Z" },
]

[[package]]
name = "ruamel-yaml"
version = "0.18.15"
source = { registry = "https://pypi.org/simple" }
dependencies = [
    { name = "ruamel-yaml-clib", marker = "platform_python_implementation == 'CPython'" },
]
sdist = { url = "https://files.pythonhosted.org/packages/3e/db/f3950f5e5031b618aae9f423a39bf81a55c148aecd15a34527898e752cf4/ruamel.yaml-0.18.15.tar.gz", hash = "sha256:dbfca74b018c4c3fba0b9cc9ee33e53c371194a9000e694995e620490fd40700", size = 146865, upload-time = "2025-08-19T11:15:10.694Z" }
wheels = [
    { url = "https://files.pythonhosted.org/packages/d1/e5/f2a0621f1781b76a38194acae72f01e37b1941470407345b6e8653ad7640/ruamel.yaml-0.18.15-py3-none-any.whl", hash = "sha256:148f6488d698b7a5eded5ea793a025308b25eca97208181b6a026037f391f701", size = 119702, upload-time = "2025-08-19T11:15:07.696Z" },
]

[[package]]
name = "ruamel-yaml-clib"
version = "0.2.12"
source = { registry = "https://pypi.org/simple" }
sdist = { url = "https://files.pythonhosted.org/packages/20/84/80203abff8ea4993a87d823a5f632e4d92831ef75d404c9fc78d0176d2b5/ruamel.yaml.clib-0.2.12.tar.gz", hash = "sha256:6c8fbb13ec503f99a91901ab46e0b07ae7941cd527393187039aec586fdfd36f", size = 225315, upload-time = "2024-10-20T10:10:56.22Z" }
wheels = [
    { url = "https://files.pythonhosted.org/packages/29/00/4864119668d71a5fa45678f380b5923ff410701565821925c69780356ffa/ruamel.yaml.clib-0.2.12-cp313-cp313-macosx_14_0_arm64.whl", hash = "sha256:4c8c5d82f50bb53986a5e02d1b3092b03622c02c2eb78e29bec33fd9593bae1a", size = 132011, upload-time = "2024-10-20T10:13:04.377Z" },
    { url = "https://files.pythonhosted.org/packages/7f/5e/212f473a93ae78c669ffa0cb051e3fee1139cb2d385d2ae1653d64281507/ruamel.yaml.clib-0.2.12-cp313-cp313-manylinux2014_aarch64.whl", hash = "sha256:e7e3736715fbf53e9be2a79eb4db68e4ed857017344d697e8b9749444ae57475", size = 642488, upload-time = "2024-10-20T10:13:05.906Z" },
    { url = "https://files.pythonhosted.org/packages/1f/8f/ecfbe2123ade605c49ef769788f79c38ddb1c8fa81e01f4dbf5cf1a44b16/ruamel.yaml.clib-0.2.12-cp313-cp313-manylinux_2_17_x86_64.manylinux2014_x86_64.whl", hash = "sha256:0b7e75b4965e1d4690e93021adfcecccbca7d61c7bddd8e22406ef2ff20d74ef", size = 745066, upload-time = "2024-10-20T10:13:07.26Z" },
    { url = "https://files.pythonhosted.org/packages/e2/a9/28f60726d29dfc01b8decdb385de4ced2ced9faeb37a847bd5cf26836815/ruamel.yaml.clib-0.2.12-cp313-cp313-manylinux_2_5_i686.manylinux1_i686.manylinux_2_17_i686.manylinux2014_i686.whl", hash = "sha256:96777d473c05ee3e5e3c3e999f5d23c6f4ec5b0c38c098b3a5229085f74236c6", size = 701785, upload-time = "2024-10-20T10:13:08.504Z" },
    { url = "https://files.pythonhosted.org/packages/84/7e/8e7ec45920daa7f76046578e4f677a3215fe8f18ee30a9cb7627a19d9b4c/ruamel.yaml.clib-0.2.12-cp313-cp313-musllinux_1_1_i686.whl", hash = "sha256:3bc2a80e6420ca8b7d3590791e2dfc709c88ab9152c00eeb511c9875ce5778bf", size = 693017, upload-time = "2024-10-21T11:26:48.866Z" },
    { url = "https://files.pythonhosted.org/packages/c5/b3/d650eaade4ca225f02a648321e1ab835b9d361c60d51150bac49063b83fa/ruamel.yaml.clib-0.2.12-cp313-cp313-musllinux_1_1_x86_64.whl", hash = "sha256:e188d2699864c11c36cdfdada94d781fd5d6b0071cd9c427bceb08ad3d7c70e1", size = 741270, upload-time = "2024-10-21T11:26:50.213Z" },
    { url = "https://files.pythonhosted.org/packages/87/b8/01c29b924dcbbed75cc45b30c30d565d763b9c4d540545a0eeecffb8f09c/ruamel.yaml.clib-0.2.12-cp313-cp313-musllinux_1_2_aarch64.whl", hash = "sha256:4f6f3eac23941b32afccc23081e1f50612bdbe4e982012ef4f5797986828cd01", size = 709059, upload-time = "2024-12-11T19:58:18.846Z" },
    { url = "https://files.pythonhosted.org/packages/30/8c/ed73f047a73638257aa9377ad356bea4d96125b305c34a28766f4445cc0f/ruamel.yaml.clib-0.2.12-cp313-cp313-win32.whl", hash = "sha256:6442cb36270b3afb1b4951f060eccca1ce49f3d087ca1ca4563a6eb479cb3de6", size = 98583, upload-time = "2024-10-20T10:13:09.658Z" },
    { url = "https://files.pythonhosted.org/packages/b0/85/e8e751d8791564dd333d5d9a4eab0a7a115f7e349595417fd50ecae3395c/ruamel.yaml.clib-0.2.12-cp313-cp313-win_amd64.whl", hash = "sha256:e5b8daf27af0b90da7bb903a876477a9e6d7270be6146906b276605997c7e9a3", size = 115190, upload-time = "2024-10-20T10:13:10.66Z" },
]

[[package]]
name = "ruff"
version = "0.12.10"
source = { registry = "https://pypi.org/simple" }
sdist = { url = "https://files.pythonhosted.org/packages/3b/eb/8c073deb376e46ae767f4961390d17545e8535921d2f65101720ed8bd434/ruff-0.12.10.tar.gz", hash = "sha256:189ab65149d11ea69a2d775343adf5f49bb2426fc4780f65ee33b423ad2e47f9", size = 5310076, upload-time = "2025-08-21T18:23:22.595Z" }
wheels = [
    { url = "https://files.pythonhosted.org/packages/24/e7/560d049d15585d6c201f9eeacd2fd130def3741323e5ccf123786e0e3c95/ruff-0.12.10-py3-none-linux_armv6l.whl", hash = "sha256:8b593cb0fb55cc8692dac7b06deb29afda78c721c7ccfed22db941201b7b8f7b", size = 11935161, upload-time = "2025-08-21T18:22:26.965Z" },
    { url = "https://files.pythonhosted.org/packages/d1/b0/ad2464922a1113c365d12b8f80ed70fcfb39764288ac77c995156080488d/ruff-0.12.10-py3-none-macosx_10_12_x86_64.whl", hash = "sha256:ebb7333a45d56efc7c110a46a69a1b32365d5c5161e7244aaf3aa20ce62399c1", size = 12660884, upload-time = "2025-08-21T18:22:30.925Z" },
    { url = "https://files.pythonhosted.org/packages/d7/f1/97f509b4108d7bae16c48389f54f005b62ce86712120fd8b2d8e88a7cb49/ruff-0.12.10-py3-none-macosx_11_0_arm64.whl", hash = "sha256:d59e58586829f8e4a9920788f6efba97a13d1fa320b047814e8afede381c6839", size = 11872754, upload-time = "2025-08-21T18:22:34.035Z" },
    { url = "https://files.pythonhosted.org/packages/12/ad/44f606d243f744a75adc432275217296095101f83f966842063d78eee2d3/ruff-0.12.10-py3-none-manylinux_2_17_aarch64.manylinux2014_aarch64.whl", hash = "sha256:822d9677b560f1fdeab69b89d1f444bf5459da4aa04e06e766cf0121771ab844", size = 12092276, upload-time = "2025-08-21T18:22:36.764Z" },
    { url = "https://files.pythonhosted.org/packages/06/1f/ed6c265e199568010197909b25c896d66e4ef2c5e1c3808caf461f6f3579/ruff-0.12.10-py3-none-manylinux_2_17_armv7l.manylinux2014_armv7l.whl", hash = "sha256:37b4a64f4062a50c75019c61c7017ff598cb444984b638511f48539d3a1c98db", size = 11734700, upload-time = "2025-08-21T18:22:39.822Z" },
    { url = "https://files.pythonhosted.org/packages/63/c5/b21cde720f54a1d1db71538c0bc9b73dee4b563a7dd7d2e404914904d7f5/ruff-0.12.10-py3-none-manylinux_2_17_i686.manylinux2014_i686.whl", hash = "sha256:2c6f4064c69d2542029b2a61d39920c85240c39837599d7f2e32e80d36401d6e", size = 13468783, upload-time = "2025-08-21T18:22:42.559Z" },
    { url = "https://files.pythonhosted.org/packages/02/9e/39369e6ac7f2a1848f22fb0b00b690492f20811a1ac5c1fd1d2798329263/ruff-0.12.10-py3-none-manylinux_2_17_ppc64.manylinux2014_ppc64.whl", hash = "sha256:059e863ea3a9ade41407ad71c1de2badfbe01539117f38f763ba42a1206f7559", size = 14436642, upload-time = "2025-08-21T18:22:45.612Z" },
    { url = "https://files.pythonhosted.org/packages/e3/03/5da8cad4b0d5242a936eb203b58318016db44f5c5d351b07e3f5e211bb89/ruff-0.12.10-py3-none-manylinux_2_17_ppc64le.manylinux2014_ppc64le.whl", hash = "sha256:1bef6161e297c68908b7218fa6e0e93e99a286e5ed9653d4be71e687dff101cf", size = 13859107, upload-time = "2025-08-21T18:22:48.886Z" },
    { url = "https://files.pythonhosted.org/packages/19/19/dd7273b69bf7f93a070c9cec9494a94048325ad18fdcf50114f07e6bf417/ruff-0.12.10-py3-none-manylinux_2_17_s390x.manylinux2014_s390x.whl", hash = "sha256:4f1345fbf8fb0531cd722285b5f15af49b2932742fc96b633e883da8d841896b", size = 12886521, upload-time = "2025-08-21T18:22:51.567Z" },
    { url = "https://files.pythonhosted.org/packages/c0/1d/b4207ec35e7babaee62c462769e77457e26eb853fbdc877af29417033333/ruff-0.12.10-py3-none-manylinux_2_17_x86_64.manylinux2014_x86_64.whl", hash = "sha256:1f68433c4fbc63efbfa3ba5db31727db229fa4e61000f452c540474b03de52a9", size = 13097528, upload-time = "2025-08-21T18:22:54.609Z" },
    { url = "https://files.pythonhosted.org/packages/ff/00/58f7b873b21114456e880b75176af3490d7a2836033779ca42f50de3b47a/ruff-0.12.10-py3-none-manylinux_2_31_riscv64.whl", hash = "sha256:141ce3d88803c625257b8a6debf4a0473eb6eed9643a6189b68838b43e78165a", size = 13080443, upload-time = "2025-08-21T18:22:57.413Z" },
    { url = "https://files.pythonhosted.org/packages/12/8c/9e6660007fb10189ccb78a02b41691288038e51e4788bf49b0a60f740604/ruff-0.12.10-py3-none-musllinux_1_2_aarch64.whl", hash = "sha256:f3fc21178cd44c98142ae7590f42ddcb587b8e09a3b849cbc84edb62ee95de60", size = 11896759, upload-time = "2025-08-21T18:23:00.473Z" },
    { url = "https://files.pythonhosted.org/packages/67/4c/6d092bb99ea9ea6ebda817a0e7ad886f42a58b4501a7e27cd97371d0ba54/ruff-0.12.10-py3-none-musllinux_1_2_armv7l.whl", hash = "sha256:7d1a4e0bdfafcd2e3e235ecf50bf0176f74dd37902f241588ae1f6c827a36c56", size = 11701463, upload-time = "2025-08-21T18:23:03.211Z" },
    { url = "https://files.pythonhosted.org/packages/59/80/d982c55e91df981f3ab62559371380616c57ffd0172d96850280c2b04fa8/ruff-0.12.10-py3-none-musllinux_1_2_i686.whl", hash = "sha256:e67d96827854f50b9e3e8327b031647e7bcc090dbe7bb11101a81a3a2cbf1cc9", size = 12691603, upload-time = "2025-08-21T18:23:06.935Z" },
    { url = "https://files.pythonhosted.org/packages/ad/37/63a9c788bbe0b0850611669ec6b8589838faf2f4f959647f2d3e320383ae/ruff-0.12.10-py3-none-musllinux_1_2_x86_64.whl", hash = "sha256:ae479e1a18b439c59138f066ae79cc0f3ee250712a873d00dbafadaad9481e5b", size = 13164356, upload-time = "2025-08-21T18:23:10.225Z" },
    { url = "https://files.pythonhosted.org/packages/47/d4/1aaa7fb201a74181989970ebccd12f88c0fc074777027e2a21de5a90657e/ruff-0.12.10-py3-none-win32.whl", hash = "sha256:9de785e95dc2f09846c5e6e1d3a3d32ecd0b283a979898ad427a9be7be22b266", size = 11896089, upload-time = "2025-08-21T18:23:14.232Z" },
    { url = "https://files.pythonhosted.org/packages/ad/14/2ad38fd4037daab9e023456a4a40ed0154e9971f8d6aed41bdea390aabd9/ruff-0.12.10-py3-none-win_amd64.whl", hash = "sha256:7837eca8787f076f67aba2ca559cefd9c5cbc3a9852fd66186f4201b87c1563e", size = 13004616, upload-time = "2025-08-21T18:23:17.422Z" },
    { url = "https://files.pythonhosted.org/packages/24/3c/21cf283d67af33a8e6ed242396863af195a8a6134ec581524fd22b9811b6/ruff-0.12.10-py3-none-win_arm64.whl", hash = "sha256:cc138cc06ed9d4bfa9d667a65af7172b47840e1a98b02ce7011c391e54635ffc", size = 12074225, upload-time = "2025-08-21T18:23:20.137Z" },
]

[[package]]
name = "s3fs"
version = "2025.7.0"
source = { registry = "https://pypi.org/simple" }
dependencies = [
    { name = "aiobotocore" },
    { name = "aiohttp" },
    { name = "fsspec" },
]
sdist = { url = "https://files.pythonhosted.org/packages/bf/13/37438c4672ba1d23ec46df0e4b57e98469e5c5f4f98313cf6842b631652b/s3fs-2025.7.0.tar.gz", hash = "sha256:5e7f9ec0cad7745155e3eb86fae15b1481fa29946bf5b3a4ce3a60701ce6022d", size = 77795, upload-time = "2025-07-15T16:35:22.177Z" }
wheels = [
    { url = "https://files.pythonhosted.org/packages/ff/c7/30d13b7fd4f866ca3f30e9a6e7ae038f0c45226f6e26b3cc98d6d197f93b/s3fs-2025.7.0-py3-none-any.whl", hash = "sha256:b6b2d3f84b6aa1c2ba5e62e39dd9410cf54f10a2cce1ea6db1ba0d1a6bcce685", size = 30315, upload-time = "2025-07-15T16:35:20.734Z" },
]

[[package]]
name = "s3transfer"
version = "0.13.1"
source = { registry = "https://pypi.org/simple" }
dependencies = [
    { name = "botocore" },
]
sdist = { url = "https://files.pythonhosted.org/packages/6d/05/d52bf1e65044b4e5e27d4e63e8d1579dbdec54fce685908ae09bc3720030/s3transfer-0.13.1.tar.gz", hash = "sha256:c3fdba22ba1bd367922f27ec8032d6a1cf5f10c934fb5d68cf60fd5a23d936cf", size = 150589, upload-time = "2025-07-18T19:22:42.31Z" }
wheels = [
    { url = "https://files.pythonhosted.org/packages/6d/4f/d073e09df851cfa251ef7840007d04db3293a0482ce607d2b993926089be/s3transfer-0.13.1-py3-none-any.whl", hash = "sha256:a981aa7429be23fe6dfc13e80e4020057cbab622b08c0315288758d67cabc724", size = 85308, upload-time = "2025-07-18T19:22:40.947Z" },
]

[[package]]
name = "safetensors"
version = "0.6.2"
source = { registry = "https://pypi.org/simple" }
sdist = { url = "https://files.pythonhosted.org/packages/ac/cc/738f3011628920e027a11754d9cae9abec1aed00f7ae860abbf843755233/safetensors-0.6.2.tar.gz", hash = "sha256:43ff2aa0e6fa2dc3ea5524ac7ad93a9839256b8703761e76e2d0b2a3fa4f15d9", size = 197968, upload-time = "2025-08-08T13:13:58.654Z" }
wheels = [
    { url = "https://files.pythonhosted.org/packages/4d/b1/3f5fd73c039fc87dba3ff8b5d528bfc5a32b597fea8e7a6a4800343a17c7/safetensors-0.6.2-cp38-abi3-macosx_10_12_x86_64.whl", hash = "sha256:9c85ede8ec58f120bad982ec47746981e210492a6db876882aa021446af8ffba", size = 454797, upload-time = "2025-08-08T13:13:52.066Z" },
    { url = "https://files.pythonhosted.org/packages/8c/c9/bb114c158540ee17907ec470d01980957fdaf87b4aa07914c24eba87b9c6/safetensors-0.6.2-cp38-abi3-macosx_11_0_arm64.whl", hash = "sha256:d6675cf4b39c98dbd7d940598028f3742e0375a6b4d4277e76beb0c35f4b843b", size = 432206, upload-time = "2025-08-08T13:13:50.931Z" },
    { url = "https://files.pythonhosted.org/packages/d3/8e/f70c34e47df3110e8e0bb268d90db8d4be8958a54ab0336c9be4fe86dac8/safetensors-0.6.2-cp38-abi3-manylinux_2_17_aarch64.manylinux2014_aarch64.whl", hash = "sha256:1d2d2b3ce1e2509c68932ca03ab8f20570920cd9754b05063d4368ee52833ecd", size = 473261, upload-time = "2025-08-08T13:13:41.259Z" },
    { url = "https://files.pythonhosted.org/packages/2a/f5/be9c6a7c7ef773e1996dc214e73485286df1836dbd063e8085ee1976f9cb/safetensors-0.6.2-cp38-abi3-manylinux_2_17_armv7l.manylinux2014_armv7l.whl", hash = "sha256:93de35a18f46b0f5a6a1f9e26d91b442094f2df02e9fd7acf224cfec4238821a", size = 485117, upload-time = "2025-08-08T13:13:43.506Z" },
    { url = "https://files.pythonhosted.org/packages/c9/55/23f2d0a2c96ed8665bf17a30ab4ce5270413f4d74b6d87dd663258b9af31/safetensors-0.6.2-cp38-abi3-manylinux_2_17_ppc64le.manylinux2014_ppc64le.whl", hash = "sha256:89a89b505f335640f9120fac65ddeb83e40f1fd081cb8ed88b505bdccec8d0a1", size = 616154, upload-time = "2025-08-08T13:13:45.096Z" },
    { url = "https://files.pythonhosted.org/packages/98/c6/affb0bd9ce02aa46e7acddbe087912a04d953d7a4d74b708c91b5806ef3f/safetensors-0.6.2-cp38-abi3-manylinux_2_17_s390x.manylinux2014_s390x.whl", hash = "sha256:fc4d0d0b937e04bdf2ae6f70cd3ad51328635fe0e6214aa1fc811f3b576b3bda", size = 520713, upload-time = "2025-08-08T13:13:46.25Z" },
    { url = "https://files.pythonhosted.org/packages/fe/5d/5a514d7b88e310c8b146e2404e0dc161282e78634d9358975fd56dfd14be/safetensors-0.6.2-cp38-abi3-manylinux_2_17_x86_64.manylinux2014_x86_64.whl", hash = "sha256:8045db2c872db8f4cbe3faa0495932d89c38c899c603f21e9b6486951a5ecb8f", size = 485835, upload-time = "2025-08-08T13:13:49.373Z" },
    { url = "https://files.pythonhosted.org/packages/7a/7b/4fc3b2ba62c352b2071bea9cfbad330fadda70579f617506ae1a2f129cab/safetensors-0.6.2-cp38-abi3-manylinux_2_5_i686.manylinux1_i686.whl", hash = "sha256:81e67e8bab9878bb568cffbc5f5e655adb38d2418351dc0859ccac158f753e19", size = 521503, upload-time = "2025-08-08T13:13:47.651Z" },
    { url = "https://files.pythonhosted.org/packages/5a/50/0057e11fe1f3cead9254315a6c106a16dd4b1a19cd247f7cc6414f6b7866/safetensors-0.6.2-cp38-abi3-musllinux_1_2_aarch64.whl", hash = "sha256:b0e4d029ab0a0e0e4fdf142b194514695b1d7d3735503ba700cf36d0fc7136ce", size = 652256, upload-time = "2025-08-08T13:13:53.167Z" },
    { url = "https://files.pythonhosted.org/packages/e9/29/473f789e4ac242593ac1656fbece6e1ecd860bb289e635e963667807afe3/safetensors-0.6.2-cp38-abi3-musllinux_1_2_armv7l.whl", hash = "sha256:fa48268185c52bfe8771e46325a1e21d317207bcabcb72e65c6e28e9ffeb29c7", size = 747281, upload-time = "2025-08-08T13:13:54.656Z" },
    { url = "https://files.pythonhosted.org/packages/68/52/f7324aad7f2df99e05525c84d352dc217e0fa637a4f603e9f2eedfbe2c67/safetensors-0.6.2-cp38-abi3-musllinux_1_2_i686.whl", hash = "sha256:d83c20c12c2d2f465997c51b7ecb00e407e5f94d7dec3ea0cc11d86f60d3fde5", size = 692286, upload-time = "2025-08-08T13:13:55.884Z" },
    { url = "https://files.pythonhosted.org/packages/ad/fe/cad1d9762868c7c5dc70c8620074df28ebb1a8e4c17d4c0cb031889c457e/safetensors-0.6.2-cp38-abi3-musllinux_1_2_x86_64.whl", hash = "sha256:d944cea65fad0ead848b6ec2c37cc0b197194bec228f8020054742190e9312ac", size = 655957, upload-time = "2025-08-08T13:13:57.029Z" },
    { url = "https://files.pythonhosted.org/packages/59/a7/e2158e17bbe57d104f0abbd95dff60dda916cf277c9f9663b4bf9bad8b6e/safetensors-0.6.2-cp38-abi3-win32.whl", hash = "sha256:cab75ca7c064d3911411461151cb69380c9225798a20e712b102edda2542ddb1", size = 308926, upload-time = "2025-08-08T13:14:01.095Z" },
    { url = "https://files.pythonhosted.org/packages/2c/c3/c0be1135726618dc1e28d181b8c442403d8dbb9e273fd791de2d4384bcdd/safetensors-0.6.2-cp38-abi3-win_amd64.whl", hash = "sha256:c7b214870df923cbc1593c3faee16bec59ea462758699bd3fee399d00aac072c", size = 320192, upload-time = "2025-08-08T13:13:59.467Z" },
]

[[package]]
name = "scikit-learn"
version = "1.7.1"
source = { registry = "https://pypi.org/simple" }
dependencies = [
    { name = "joblib" },
    { name = "numpy" },
    { name = "scipy" },
    { name = "threadpoolctl" },
]
sdist = { url = "https://files.pythonhosted.org/packages/41/84/5f4af978fff619706b8961accac84780a6d298d82a8873446f72edb4ead0/scikit_learn-1.7.1.tar.gz", hash = "sha256:24b3f1e976a4665aa74ee0fcaac2b8fccc6ae77c8e07ab25da3ba6d3292b9802", size = 7190445, upload-time = "2025-07-18T08:01:54.5Z" }
wheels = [
    { url = "https://files.pythonhosted.org/packages/52/f8/e0533303f318a0f37b88300d21f79b6ac067188d4824f1047a37214ab718/scikit_learn-1.7.1-cp313-cp313-macosx_10_13_x86_64.whl", hash = "sha256:b7839687fa46d02e01035ad775982f2470be2668e13ddd151f0f55a5bf123bae", size = 9213143, upload-time = "2025-07-18T08:01:32.942Z" },
    { url = "https://files.pythonhosted.org/packages/71/f3/f1df377d1bdfc3e3e2adc9c119c238b182293e6740df4cbeac6de2cc3e23/scikit_learn-1.7.1-cp313-cp313-macosx_12_0_arm64.whl", hash = "sha256:a10f276639195a96c86aa572ee0698ad64ee939a7b042060b98bd1930c261d10", size = 8591977, upload-time = "2025-07-18T08:01:34.967Z" },
    { url = "https://files.pythonhosted.org/packages/99/72/c86a4cd867816350fe8dee13f30222340b9cd6b96173955819a5561810c5/scikit_learn-1.7.1-cp313-cp313-manylinux2014_x86_64.manylinux_2_17_x86_64.whl", hash = "sha256:13679981fdaebc10cc4c13c43344416a86fcbc61449cb3e6517e1df9d12c8309", size = 9436142, upload-time = "2025-07-18T08:01:37.397Z" },
    { url = "https://files.pythonhosted.org/packages/e8/66/277967b29bd297538dc7a6ecfb1a7dce751beabd0d7f7a2233be7a4f7832/scikit_learn-1.7.1-cp313-cp313-manylinux_2_27_aarch64.manylinux_2_28_aarch64.whl", hash = "sha256:4f1262883c6a63f067a980a8cdd2d2e7f2513dddcef6a9eaada6416a7a7cbe43", size = 9282996, upload-time = "2025-07-18T08:01:39.721Z" },
    { url = "https://files.pythonhosted.org/packages/e2/47/9291cfa1db1dae9880420d1e07dbc7e8dd4a7cdbc42eaba22512e6bde958/scikit_learn-1.7.1-cp313-cp313-win_amd64.whl", hash = "sha256:ca6d31fb10e04d50bfd2b50d66744729dbb512d4efd0223b864e2fdbfc4cee11", size = 8707418, upload-time = "2025-07-18T08:01:42.124Z" },
    { url = "https://files.pythonhosted.org/packages/61/95/45726819beccdaa34d3362ea9b2ff9f2b5d3b8bf721bd632675870308ceb/scikit_learn-1.7.1-cp313-cp313t-macosx_10_13_x86_64.whl", hash = "sha256:781674d096303cfe3d351ae6963ff7c958db61cde3421cd490e3a5a58f2a94ae", size = 9561466, upload-time = "2025-07-18T08:01:44.195Z" },
    { url = "https://files.pythonhosted.org/packages/ee/1c/6f4b3344805de783d20a51eb24d4c9ad4b11a7f75c1801e6ec6d777361fd/scikit_learn-1.7.1-cp313-cp313t-macosx_12_0_arm64.whl", hash = "sha256:10679f7f125fe7ecd5fad37dd1aa2daae7e3ad8df7f3eefa08901b8254b3e12c", size = 9040467, upload-time = "2025-07-18T08:01:46.671Z" },
    { url = "https://files.pythonhosted.org/packages/6f/80/abe18fe471af9f1d181904203d62697998b27d9b62124cd281d740ded2f9/scikit_learn-1.7.1-cp313-cp313t-manylinux2014_x86_64.manylinux_2_17_x86_64.whl", hash = "sha256:1f812729e38c8cb37f760dce71a9b83ccfb04f59b3dca7c6079dcdc60544fa9e", size = 9532052, upload-time = "2025-07-18T08:01:48.676Z" },
    { url = "https://files.pythonhosted.org/packages/14/82/b21aa1e0c4cee7e74864d3a5a721ab8fcae5ca55033cb6263dca297ed35b/scikit_learn-1.7.1-cp313-cp313t-manylinux_2_27_aarch64.manylinux_2_28_aarch64.whl", hash = "sha256:88e1a20131cf741b84b89567e1717f27a2ced228e0f29103426102bc2e3b8ef7", size = 9361575, upload-time = "2025-07-18T08:01:50.639Z" },
    { url = "https://files.pythonhosted.org/packages/f2/20/f4777fcd5627dc6695fa6b92179d0edb7a3ac1b91bcd9a1c7f64fa7ade23/scikit_learn-1.7.1-cp313-cp313t-win_amd64.whl", hash = "sha256:b1bd1d919210b6a10b7554b717c9000b5485aa95a1d0f177ae0d7ee8ec750da5", size = 9277310, upload-time = "2025-07-18T08:01:52.547Z" },
]

[[package]]
name = "scipy"
version = "1.16.1"
source = { registry = "https://pypi.org/simple" }
dependencies = [
    { name = "numpy" },
]
sdist = { url = "https://files.pythonhosted.org/packages/f5/4a/b927028464795439faec8eaf0b03b011005c487bb2d07409f28bf30879c4/scipy-1.16.1.tar.gz", hash = "sha256:44c76f9e8b6e8e488a586190ab38016e4ed2f8a038af7cd3defa903c0a2238b3", size = 30580861, upload-time = "2025-07-27T16:33:30.834Z" }
wheels = [
    { url = "https://files.pythonhosted.org/packages/93/0b/b5c99382b839854a71ca9482c684e3472badc62620287cbbdab499b75ce6/scipy-1.16.1-cp313-cp313-macosx_10_14_x86_64.whl", hash = "sha256:5451606823a5e73dfa621a89948096c6528e2896e40b39248295d3a0138d594f", size = 36533717, upload-time = "2025-07-27T16:28:51.706Z" },
    { url = "https://files.pythonhosted.org/packages/eb/e5/69ab2771062c91e23e07c12e7d5033a6b9b80b0903ee709c3c36b3eb520c/scipy-1.16.1-cp313-cp313-macosx_12_0_arm64.whl", hash = "sha256:89728678c5ca5abd610aee148c199ac1afb16e19844401ca97d43dc548a354eb", size = 28570009, upload-time = "2025-07-27T16:28:57.017Z" },
    { url = "https://files.pythonhosted.org/packages/f4/69/bd75dbfdd3cf524f4d753484d723594aed62cfaac510123e91a6686d520b/scipy-1.16.1-cp313-cp313-macosx_14_0_arm64.whl", hash = "sha256:e756d688cb03fd07de0fffad475649b03cb89bee696c98ce508b17c11a03f95c", size = 20841942, upload-time = "2025-07-27T16:29:01.152Z" },
    { url = "https://files.pythonhosted.org/packages/ea/74/add181c87663f178ba7d6144b370243a87af8476664d5435e57d599e6874/scipy-1.16.1-cp313-cp313-macosx_14_0_x86_64.whl", hash = "sha256:5aa2687b9935da3ed89c5dbed5234576589dd28d0bf7cd237501ccfbdf1ad608", size = 23498507, upload-time = "2025-07-27T16:29:05.202Z" },
    { url = "https://files.pythonhosted.org/packages/1d/74/ece2e582a0d9550cee33e2e416cc96737dce423a994d12bbe59716f47ff1/scipy-1.16.1-cp313-cp313-manylinux2014_aarch64.manylinux_2_17_aarch64.whl", hash = "sha256:0851f6a1e537fe9399f35986897e395a1aa61c574b178c0d456be5b1a0f5ca1f", size = 33286040, upload-time = "2025-07-27T16:29:10.201Z" },
    { url = "https://files.pythonhosted.org/packages/e4/82/08e4076df538fb56caa1d489588d880ec7c52d8273a606bb54d660528f7c/scipy-1.16.1-cp313-cp313-manylinux2014_x86_64.manylinux_2_17_x86_64.whl", hash = "sha256:fedc2cbd1baed37474b1924c331b97bdff611d762c196fac1a9b71e67b813b1b", size = 35176096, upload-time = "2025-07-27T16:29:17.091Z" },
    { url = "https://files.pythonhosted.org/packages/fa/79/cd710aab8c921375711a8321c6be696e705a120e3011a643efbbcdeeabcc/scipy-1.16.1-cp313-cp313-musllinux_1_2_aarch64.whl", hash = "sha256:2ef500e72f9623a6735769e4b93e9dcb158d40752cdbb077f305487e3e2d1f45", size = 35490328, upload-time = "2025-07-27T16:29:22.928Z" },
    { url = "https://files.pythonhosted.org/packages/71/73/e9cc3d35ee4526d784520d4494a3e1ca969b071fb5ae5910c036a375ceec/scipy-1.16.1-cp313-cp313-musllinux_1_2_x86_64.whl", hash = "sha256:978d8311674b05a8f7ff2ea6c6bce5d8b45a0cb09d4c5793e0318f448613ea65", size = 37939921, upload-time = "2025-07-27T16:29:29.108Z" },
    { url = "https://files.pythonhosted.org/packages/21/12/c0efd2941f01940119b5305c375ae5c0fcb7ec193f806bd8f158b73a1782/scipy-1.16.1-cp313-cp313-win_amd64.whl", hash = "sha256:81929ed0fa7a5713fcdd8b2e6f73697d3b4c4816d090dd34ff937c20fa90e8ab", size = 38479462, upload-time = "2025-07-27T16:30:24.078Z" },
    { url = "https://files.pythonhosted.org/packages/7a/19/c3d08b675260046a991040e1ea5d65f91f40c7df1045fffff412dcfc6765/scipy-1.16.1-cp313-cp313t-macosx_10_14_x86_64.whl", hash = "sha256:bcc12db731858abda693cecdb3bdc9e6d4bd200213f49d224fe22df82687bdd6", size = 36938832, upload-time = "2025-07-27T16:29:35.057Z" },
    { url = "https://files.pythonhosted.org/packages/81/f2/ce53db652c033a414a5b34598dba6b95f3d38153a2417c5a3883da429029/scipy-1.16.1-cp313-cp313t-macosx_12_0_arm64.whl", hash = "sha256:744d977daa4becb9fc59135e75c069f8d301a87d64f88f1e602a9ecf51e77b27", size = 29093084, upload-time = "2025-07-27T16:29:40.201Z" },
    { url = "https://files.pythonhosted.org/packages/a9/ae/7a10ff04a7dc15f9057d05b33737ade244e4bd195caa3f7cc04d77b9e214/scipy-1.16.1-cp313-cp313t-macosx_14_0_arm64.whl", hash = "sha256:dc54f76ac18073bcecffb98d93f03ed6b81a92ef91b5d3b135dcc81d55a724c7", size = 21365098, upload-time = "2025-07-27T16:29:44.295Z" },
    { url = "https://files.pythonhosted.org/packages/36/ac/029ff710959932ad3c2a98721b20b405f05f752f07344622fd61a47c5197/scipy-1.16.1-cp313-cp313t-macosx_14_0_x86_64.whl", hash = "sha256:367d567ee9fc1e9e2047d31f39d9d6a7a04e0710c86e701e053f237d14a9b4f6", size = 23896858, upload-time = "2025-07-27T16:29:48.784Z" },
    { url = "https://files.pythonhosted.org/packages/71/13/d1ef77b6bd7898720e1f0b6b3743cb945f6c3cafa7718eaac8841035ab60/scipy-1.16.1-cp313-cp313t-manylinux2014_aarch64.manylinux_2_17_aarch64.whl", hash = "sha256:4cf5785e44e19dcd32a0e4807555e1e9a9b8d475c6afff3d21c3c543a6aa84f4", size = 33438311, upload-time = "2025-07-27T16:29:54.164Z" },
    { url = "https://files.pythonhosted.org/packages/2d/e0/e64a6821ffbb00b4c5b05169f1c1fddb4800e9307efe3db3788995a82a2c/scipy-1.16.1-cp313-cp313t-manylinux2014_x86_64.manylinux_2_17_x86_64.whl", hash = "sha256:3d0b80fb26d3e13a794c71d4b837e2a589d839fd574a6bbb4ee1288c213ad4a3", size = 35279542, upload-time = "2025-07-27T16:30:00.249Z" },
    { url = "https://files.pythonhosted.org/packages/57/59/0dc3c8b43e118f1e4ee2b798dcc96ac21bb20014e5f1f7a8e85cc0653bdb/scipy-1.16.1-cp313-cp313t-musllinux_1_2_aarch64.whl", hash = "sha256:8503517c44c18d1030d666cb70aaac1cc8913608816e06742498833b128488b7", size = 35667665, upload-time = "2025-07-27T16:30:05.916Z" },
    { url = "https://files.pythonhosted.org/packages/45/5f/844ee26e34e2f3f9f8febb9343748e72daeaec64fe0c70e9bf1ff84ec955/scipy-1.16.1-cp313-cp313t-musllinux_1_2_x86_64.whl", hash = "sha256:30cc4bb81c41831ecfd6dc450baf48ffd80ef5aed0f5cf3ea775740e80f16ecc", size = 38045210, upload-time = "2025-07-27T16:30:11.655Z" },
    { url = "https://files.pythonhosted.org/packages/8d/d7/210f2b45290f444f1de64bc7353aa598ece9f0e90c384b4a156f9b1a5063/scipy-1.16.1-cp313-cp313t-win_amd64.whl", hash = "sha256:c24fa02f7ed23ae514460a22c57eca8f530dbfa50b1cfdbf4f37c05b5309cc39", size = 38593661, upload-time = "2025-07-27T16:30:17.825Z" },
]

[[package]]
name = "scmrepo"
version = "3.5.2"
source = { registry = "https://pypi.org/simple" }
dependencies = [
    { name = "aiohttp-retry" },
    { name = "asyncssh" },
    { name = "dulwich" },
    { name = "fsspec", extra = ["tqdm"] },
    { name = "funcy" },
    { name = "gitpython" },
    { name = "pathspec" },
    { name = "pygit2" },
    { name = "pygtrie" },
    { name = "tqdm" },
]
sdist = { url = "https://files.pythonhosted.org/packages/bd/a7/d9e2dfad90dd9ce3429156a100684ef61e8444e98164726d52bd3ed77ce0/scmrepo-3.5.2.tar.gz", hash = "sha256:c951d98cd36aead02a69a75926455a163d435c6f996c76b92be5f0c717551f28", size = 96642, upload-time = "2025-08-06T14:46:32.994Z" }
wheels = [
    { url = "https://files.pythonhosted.org/packages/5c/2e/10b7fe92ddc69e5aae177775a3c8ed890bdd6cb40c2aa04e0a982937edd1/scmrepo-3.5.2-py3-none-any.whl", hash = "sha256:6e4660572b76512d0e013ca9806692188c736e8c9c76f833e3674fc21a558788", size = 73868, upload-time = "2025-08-06T14:46:31.635Z" },
]

[[package]]
name = "semver"
version = "3.0.4"
source = { registry = "https://pypi.org/simple" }
sdist = { url = "https://files.pythonhosted.org/packages/72/d1/d3159231aec234a59dd7d601e9dd9fe96f3afff15efd33c1070019b26132/semver-3.0.4.tar.gz", hash = "sha256:afc7d8c584a5ed0a11033af086e8af226a9c0b206f313e0301f8dd7b6b589602", size = 269730, upload-time = "2025-01-24T13:19:27.617Z" }
wheels = [
    { url = "https://files.pythonhosted.org/packages/a6/24/4d91e05817e92e3a61c8a21e08fd0f390f5301f1c448b137c57c4bc6e543/semver-3.0.4-py3-none-any.whl", hash = "sha256:9c824d87ba7f7ab4a1890799cec8596f15c1241cb473404ea1cb0c55e4b04746", size = 17912, upload-time = "2025-01-24T13:19:24.949Z" },
]

[[package]]
name = "setuptools"
version = "80.9.0"
source = { registry = "https://pypi.org/simple" }
sdist = { url = "https://files.pythonhosted.org/packages/18/5d/3bf57dcd21979b887f014ea83c24ae194cfcd12b9e0fda66b957c69d1fca/setuptools-80.9.0.tar.gz", hash = "sha256:f36b47402ecde768dbfafc46e8e4207b4360c654f1f3bb84475f0a28628fb19c", size = 1319958, upload-time = "2025-05-27T00:56:51.443Z" }
wheels = [
    { url = "https://files.pythonhosted.org/packages/a3/dc/17031897dae0efacfea57dfd3a82fdd2a2aeb58e0ff71b77b87e44edc772/setuptools-80.9.0-py3-none-any.whl", hash = "sha256:062d34222ad13e0cc312a4c02d73f059e86a4acbfbdea8f8f76b28c99f306922", size = 1201486, upload-time = "2025-05-27T00:56:49.664Z" },
]

[[package]]
name = "shellingham"
version = "1.5.4"
source = { registry = "https://pypi.org/simple" }
sdist = { url = "https://files.pythonhosted.org/packages/58/15/8b3609fd3830ef7b27b655beb4b4e9c62313a4e8da8c676e142cc210d58e/shellingham-1.5.4.tar.gz", hash = "sha256:8dbca0739d487e5bd35ab3ca4b36e11c4078f3a234bfce294b0a0291363404de", size = 10310, upload-time = "2023-10-24T04:13:40.426Z" }
wheels = [
    { url = "https://files.pythonhosted.org/packages/e0/f9/0595336914c5619e5f28a1fb793285925a8cd4b432c9da0a987836c7f822/shellingham-1.5.4-py2.py3-none-any.whl", hash = "sha256:7ecfff8f2fd72616f7481040475a65b2bf8af90a56c89140852d1120324e8686", size = 9755, upload-time = "2023-10-24T04:13:38.866Z" },
]

[[package]]
name = "shortuuid"
version = "1.0.13"
source = { registry = "https://pypi.org/simple" }
sdist = { url = "https://files.pythonhosted.org/packages/8c/e2/bcf761f3bff95856203f9559baf3741c416071dd200c0fc19fad7f078f86/shortuuid-1.0.13.tar.gz", hash = "sha256:3bb9cf07f606260584b1df46399c0b87dd84773e7b25912b7e391e30797c5e72", size = 9662, upload-time = "2024-03-11T20:11:06.879Z" }
wheels = [
    { url = "https://files.pythonhosted.org/packages/c0/44/21d6bf170bf40b41396480d8d49ad640bca3f2b02139cd52aa1e272830a5/shortuuid-1.0.13-py3-none-any.whl", hash = "sha256:a482a497300b49b4953e15108a7913244e1bb0d41f9d332f5e9925dba33a3c5a", size = 10529, upload-time = "2024-03-11T20:11:04.807Z" },
]

[[package]]
name = "shtab"
version = "1.7.2"
source = { registry = "https://pypi.org/simple" }
sdist = { url = "https://files.pythonhosted.org/packages/5a/3e/837067b970c1d2ffa936c72f384a63fdec4e186b74da781e921354a94024/shtab-1.7.2.tar.gz", hash = "sha256:8c16673ade76a2d42417f03e57acf239bfb5968e842204c17990cae357d07d6f", size = 45751, upload-time = "2025-04-12T20:28:03.271Z" }
wheels = [
    { url = "https://files.pythonhosted.org/packages/74/03/3271b7bb470fbab4adf5bd30b0d32143909d96f3608d815b447357f47f2b/shtab-1.7.2-py3-none-any.whl", hash = "sha256:858a5805f6c137bb0cda4f282d27d08fd44ca487ab4a6a36d2a400263cd0b5c1", size = 14214, upload-time = "2025-04-12T20:28:01.82Z" },
]

[[package]]
name = "six"
version = "1.17.0"
source = { registry = "https://pypi.org/simple" }
sdist = { url = "https://files.pythonhosted.org/packages/94/e7/b2c673351809dca68a0e064b6af791aa332cf192da575fd474ed7d6f16a2/six-1.17.0.tar.gz", hash = "sha256:ff70335d468e7eb6ec65b95b99d3a2836546063f63acc5171de367e834932a81", size = 34031, upload-time = "2024-12-04T17:35:28.174Z" }
wheels = [
    { url = "https://files.pythonhosted.org/packages/b7/ce/149a00dd41f10bc29e5921b496af8b574d8413afcd5e30dfa0ed46c2cc5e/six-1.17.0-py2.py3-none-any.whl", hash = "sha256:4721f391ed90541fddacab5acf947aa0d3dc7d27b2e1e8eda2be8970586c3274", size = 11050, upload-time = "2024-12-04T17:35:26.475Z" },
]

[[package]]
name = "smmap"
version = "5.0.2"
source = { registry = "https://pypi.org/simple" }
sdist = { url = "https://files.pythonhosted.org/packages/44/cd/a040c4b3119bbe532e5b0732286f805445375489fceaec1f48306068ee3b/smmap-5.0.2.tar.gz", hash = "sha256:26ea65a03958fa0c8a1c7e8c7a58fdc77221b8910f6be2131affade476898ad5", size = 22329, upload-time = "2025-01-02T07:14:40.909Z" }
wheels = [
    { url = "https://files.pythonhosted.org/packages/04/be/d09147ad1ec7934636ad912901c5fd7667e1c858e19d355237db0d0cd5e4/smmap-5.0.2-py3-none-any.whl", hash = "sha256:b30115f0def7d7531d22a0fb6502488d879e75b260a9db4d0819cfb25403af5e", size = 24303, upload-time = "2025-01-02T07:14:38.724Z" },
]

[[package]]
name = "sniffio"
version = "1.3.1"
source = { registry = "https://pypi.org/simple" }
sdist = { url = "https://files.pythonhosted.org/packages/a2/87/a6771e1546d97e7e041b6ae58d80074f81b7d5121207425c964ddf5cfdbd/sniffio-1.3.1.tar.gz", hash = "sha256:f4324edc670a0f49750a81b895f35c3adb843cca46f0530f79fc1babb23789dc", size = 20372, upload-time = "2024-02-25T23:20:04.057Z" }
wheels = [
    { url = "https://files.pythonhosted.org/packages/e9/44/75a9c9421471a6c4805dbf2356f7c181a29c1879239abab1ea2cc8f38b40/sniffio-1.3.1-py3-none-any.whl", hash = "sha256:2f6da418d1f1e0fddd844478f41680e794e6051915791a034ff65e5f100525a2", size = 10235, upload-time = "2024-02-25T23:20:01.196Z" },
]

[[package]]
name = "sqlalchemy"
version = "2.0.43"
source = { registry = "https://pypi.org/simple" }
dependencies = [
    { name = "greenlet", marker = "platform_machine == 'AMD64' or platform_machine == 'WIN32' or platform_machine == 'aarch64' or platform_machine == 'amd64' or platform_machine == 'ppc64le' or platform_machine == 'win32' or platform_machine == 'x86_64'" },
    { name = "typing-extensions" },
]
sdist = { url = "https://files.pythonhosted.org/packages/d7/bc/d59b5d97d27229b0e009bd9098cd81af71c2fa5549c580a0a67b9bed0496/sqlalchemy-2.0.43.tar.gz", hash = "sha256:788bfcef6787a7764169cfe9859fe425bf44559619e1d9f56f5bddf2ebf6f417", size = 9762949, upload-time = "2025-08-11T14:24:58.438Z" }
wheels = [
    { url = "https://files.pythonhosted.org/packages/41/1c/a7260bd47a6fae7e03768bf66451437b36451143f36b285522b865987ced/sqlalchemy-2.0.43-cp313-cp313-macosx_10_13_x86_64.whl", hash = "sha256:e7c08f57f75a2bb62d7ee80a89686a5e5669f199235c6d1dac75cd59374091c3", size = 2130598, upload-time = "2025-08-11T15:51:15.903Z" },
    { url = "https://files.pythonhosted.org/packages/8e/84/8a337454e82388283830b3586ad7847aa9c76fdd4f1df09cdd1f94591873/sqlalchemy-2.0.43-cp313-cp313-macosx_11_0_arm64.whl", hash = "sha256:14111d22c29efad445cd5021a70a8b42f7d9152d8ba7f73304c4d82460946aaa", size = 2118415, upload-time = "2025-08-11T15:51:17.256Z" },
    { url = "https://files.pythonhosted.org/packages/cf/ff/22ab2328148492c4d71899d62a0e65370ea66c877aea017a244a35733685/sqlalchemy-2.0.43-cp313-cp313-manylinux_2_17_aarch64.manylinux2014_aarch64.whl", hash = "sha256:21b27b56eb2f82653168cefe6cb8e970cdaf4f3a6cb2c5e3c3c1cf3158968ff9", size = 3248707, upload-time = "2025-08-11T15:52:38.444Z" },
    { url = "https://files.pythonhosted.org/packages/dc/29/11ae2c2b981de60187f7cbc84277d9d21f101093d1b2e945c63774477aba/sqlalchemy-2.0.43-cp313-cp313-manylinux_2_17_x86_64.manylinux2014_x86_64.whl", hash = "sha256:9c5a9da957c56e43d72126a3f5845603da00e0293720b03bde0aacffcf2dc04f", size = 3253602, upload-time = "2025-08-11T15:56:37.348Z" },
    { url = "https://files.pythonhosted.org/packages/b8/61/987b6c23b12c56d2be451bc70900f67dd7d989d52b1ee64f239cf19aec69/sqlalchemy-2.0.43-cp313-cp313-musllinux_1_2_aarch64.whl", hash = "sha256:5d79f9fdc9584ec83d1b3c75e9f4595c49017f5594fee1a2217117647225d738", size = 3183248, upload-time = "2025-08-11T15:52:39.865Z" },
    { url = "https://files.pythonhosted.org/packages/86/85/29d216002d4593c2ce1c0ec2cec46dda77bfbcd221e24caa6e85eff53d89/sqlalchemy-2.0.43-cp313-cp313-musllinux_1_2_x86_64.whl", hash = "sha256:9df7126fd9db49e3a5a3999442cc67e9ee8971f3cb9644250107d7296cb2a164", size = 3219363, upload-time = "2025-08-11T15:56:39.11Z" },
    { url = "https://files.pythonhosted.org/packages/b6/e4/bd78b01919c524f190b4905d47e7630bf4130b9f48fd971ae1c6225b6f6a/sqlalchemy-2.0.43-cp313-cp313-win32.whl", hash = "sha256:7f1ac7828857fcedb0361b48b9ac4821469f7694089d15550bbcf9ab22564a1d", size = 2096718, upload-time = "2025-08-11T15:55:05.349Z" },
    { url = "https://files.pythonhosted.org/packages/ac/a5/ca2f07a2a201f9497de1928f787926613db6307992fe5cda97624eb07c2f/sqlalchemy-2.0.43-cp313-cp313-win_amd64.whl", hash = "sha256:971ba928fcde01869361f504fcff3b7143b47d30de188b11c6357c0505824197", size = 2123200, upload-time = "2025-08-11T15:55:07.932Z" },
    { url = "https://files.pythonhosted.org/packages/b8/d9/13bdde6521f322861fab67473cec4b1cc8999f3871953531cf61945fad92/sqlalchemy-2.0.43-py3-none-any.whl", hash = "sha256:1681c21dd2ccee222c2fe0bef671d1aef7c504087c9c4e800371cfcc8ac966fc", size = 1924759, upload-time = "2025-08-11T15:39:53.024Z" },
]

[[package]]
name = "sqlparse"
version = "0.5.3"
source = { registry = "https://pypi.org/simple" }
sdist = { url = "https://files.pythonhosted.org/packages/e5/40/edede8dd6977b0d3da179a342c198ed100dd2aba4be081861ee5911e4da4/sqlparse-0.5.3.tar.gz", hash = "sha256:09f67787f56a0b16ecdbde1bfc7f5d9c3371ca683cfeaa8e6ff60b4807ec9272", size = 84999, upload-time = "2024-12-10T12:05:30.728Z" }
wheels = [
    { url = "https://files.pythonhosted.org/packages/a9/5c/bfd6bd0bf979426d405cc6e71eceb8701b148b16c21d2dc3c261efc61c7b/sqlparse-0.5.3-py3-none-any.whl", hash = "sha256:cf2196ed3418f3ba5de6af7e82c694a9fbdbfecccdfc72e281548517081f16ca", size = 44415, upload-time = "2024-12-10T12:05:27.824Z" },
]

[[package]]
name = "sqltrie"
version = "0.11.2"
source = { registry = "https://pypi.org/simple" }
dependencies = [
    { name = "attrs" },
    { name = "orjson", marker = "implementation_name == 'cpython'" },
    { name = "pygtrie" },
]
sdist = { url = "https://files.pythonhosted.org/packages/8a/e6/f3832264bcd98b9e71c93c579ab6b39eb1db659cab305e59f8f7c1adc777/sqltrie-0.11.2.tar.gz", hash = "sha256:4df47089b3abfe347bcf81044e633b8c7737ebda4ce1fec8b636a85954ac36da", size = 23551, upload-time = "2025-02-19T15:11:35.474Z" }
wheels = [
    { url = "https://files.pythonhosted.org/packages/0a/a7/96dd20ed6c4008ca57aa14bd89588eff1dfc163f45067cf715df290dc211/sqltrie-0.11.2-py3-none-any.whl", hash = "sha256:4afb1390bbe8a6900a53709b76213a436fbaf352de0b99ba9b0d395d4a0ca6b6", size = 17140, upload-time = "2025-02-19T15:11:34.044Z" },
]

[[package]]
name = "starlette"
version = "0.47.3"
source = { registry = "https://pypi.org/simple" }
dependencies = [
    { name = "anyio" },
]
sdist = { url = "https://files.pythonhosted.org/packages/15/b9/cc3017f9a9c9b6e27c5106cc10cc7904653c3eec0729793aec10479dd669/starlette-0.47.3.tar.gz", hash = "sha256:6bc94f839cc176c4858894f1f8908f0ab79dfec1a6b8402f6da9be26ebea52e9", size = 2584144, upload-time = "2025-08-24T13:36:42.122Z" }
wheels = [
    { url = "https://files.pythonhosted.org/packages/ce/fd/901cfa59aaa5b30a99e16876f11abe38b59a1a2c51ffb3d7142bb6089069/starlette-0.47.3-py3-none-any.whl", hash = "sha256:89c0778ca62a76b826101e7c709e70680a1699ca7da6b44d38eb0a7e61fe4b51", size = 72991, upload-time = "2025-08-24T13:36:40.887Z" },
]

[[package]]
name = "streamlit"
version = "1.49.1"
source = { registry = "https://pypi.org/simple" }
dependencies = [
    { name = "altair" },
    { name = "blinker" },
    { name = "cachetools" },
    { name = "click" },
    { name = "gitpython" },
    { name = "numpy" },
    { name = "packaging" },
    { name = "pandas" },
    { name = "pillow" },
    { name = "protobuf" },
    { name = "pyarrow" },
    { name = "pydeck" },
    { name = "requests" },
    { name = "tenacity" },
    { name = "toml" },
    { name = "tornado" },
    { name = "typing-extensions" },
    { name = "watchdog", marker = "sys_platform != 'darwin'" },
]
sdist = { url = "https://files.pythonhosted.org/packages/24/17/c8024e4ef311dc7833987c603a7d0ebe82f8aa352aaca53b27be3f6b7f01/streamlit-1.49.1.tar.gz", hash = "sha256:6f213f1e43f035143a56f58ad50068d8a09482f0a2dad1050d7e7e99a9689818", size = 9640116, upload-time = "2025-08-29T18:35:45.055Z" }
wheels = [
    { url = "https://files.pythonhosted.org/packages/85/9e/146cdef515ad07e56c3aa942d087562498592d441aa3bae845ef0cd8fca3/streamlit-1.49.1-py3-none-any.whl", hash = "sha256:ad7b6d0dc35db168587acf96f80378249467fc057ed739a41c511f6bf5aa173b", size = 10044388, upload-time = "2025-08-29T18:35:42.239Z" },
]

[[package]]
name = "sympy"
version = "1.14.0"
source = { registry = "https://pypi.org/simple" }
dependencies = [
    { name = "mpmath" },
]
sdist = { url = "https://files.pythonhosted.org/packages/83/d3/803453b36afefb7c2bb238361cd4ae6125a569b4db67cd9e79846ba2d68c/sympy-1.14.0.tar.gz", hash = "sha256:d3d3fe8df1e5a0b42f0e7bdf50541697dbe7d23746e894990c030e2b05e72517", size = 7793921, upload-time = "2025-04-27T18:05:01.611Z" }
wheels = [
    { url = "https://files.pythonhosted.org/packages/a2/09/77d55d46fd61b4a135c444fc97158ef34a095e5681d0a6c10b75bf356191/sympy-1.14.0-py3-none-any.whl", hash = "sha256:e091cc3e99d2141a0ba2847328f5479b05d94a6635cb96148ccb3f34671bd8f5", size = 6299353, upload-time = "2025-04-27T18:04:59.103Z" },
]

[[package]]
name = "tabulate"
version = "0.9.0"
source = { registry = "https://pypi.org/simple" }
sdist = { url = "https://files.pythonhosted.org/packages/ec/fe/802052aecb21e3797b8f7902564ab6ea0d60ff8ca23952079064155d1ae1/tabulate-0.9.0.tar.gz", hash = "sha256:0095b12bf5966de529c0feb1fa08671671b3368eec77d7ef7ab114be2c068b3c", size = 81090, upload-time = "2022-10-06T17:21:48.54Z" }
wheels = [
    { url = "https://files.pythonhosted.org/packages/40/44/4a5f08c96eb108af5cb50b41f76142f0afa346dfa99d5296fe7202a11854/tabulate-0.9.0-py3-none-any.whl", hash = "sha256:024ca478df22e9340661486f85298cff5f6dcdba14f3813e8830015b9ed1948f", size = 35252, upload-time = "2022-10-06T17:21:44.262Z" },
]

[[package]]
name = "tenacity"
version = "9.1.2"
source = { registry = "https://pypi.org/simple" }
sdist = { url = "https://files.pythonhosted.org/packages/0a/d4/2b0cd0fe285e14b36db076e78c93766ff1d529d70408bd1d2a5a84f1d929/tenacity-9.1.2.tar.gz", hash = "sha256:1169d376c297e7de388d18b4481760d478b0e99a777cad3a9c86e556f4b697cb", size = 48036, upload-time = "2025-04-02T08:25:09.966Z" }
wheels = [
    { url = "https://files.pythonhosted.org/packages/e5/30/643397144bfbfec6f6ef821f36f33e57d35946c44a2352d3c9f0ae847619/tenacity-9.1.2-py3-none-any.whl", hash = "sha256:f77bf36710d8b73a50b2dd155c97b870017ad21afe6ab300326b0371b3b05138", size = 28248, upload-time = "2025-04-02T08:25:07.678Z" },
]

[[package]]
name = "threadpoolctl"
version = "3.6.0"
source = { registry = "https://pypi.org/simple" }
sdist = { url = "https://files.pythonhosted.org/packages/b7/4d/08c89e34946fce2aec4fbb45c9016efd5f4d7f24af8e5d93296e935631d8/threadpoolctl-3.6.0.tar.gz", hash = "sha256:8ab8b4aa3491d812b623328249fab5302a68d2d71745c8a4c719a2fcaba9f44e", size = 21274, upload-time = "2025-03-13T13:49:23.031Z" }
wheels = [
    { url = "https://files.pythonhosted.org/packages/32/d5/f9a850d79b0851d1d4ef6456097579a9005b31fea68726a4ae5f2d82ddd9/threadpoolctl-3.6.0-py3-none-any.whl", hash = "sha256:43a0b8fd5a2928500110039e43a5eed8480b918967083ea48dc3ab9f13c4a7fb", size = 18638, upload-time = "2025-03-13T13:49:21.846Z" },
]

[[package]]
name = "tokenizers"
version = "0.21.4"
source = { registry = "https://pypi.org/simple" }
dependencies = [
    { name = "huggingface-hub" },
]
sdist = { url = "https://files.pythonhosted.org/packages/c2/2f/402986d0823f8d7ca139d969af2917fefaa9b947d1fb32f6168c509f2492/tokenizers-0.21.4.tar.gz", hash = "sha256:fa23f85fbc9a02ec5c6978da172cdcbac23498c3ca9f3645c5c68740ac007880", size = 351253, upload-time = "2025-07-28T15:48:54.325Z" }
wheels = [
    { url = "https://files.pythonhosted.org/packages/98/c6/fdb6f72bf6454f52eb4a2510be7fb0f614e541a2554d6210e370d85efff4/tokenizers-0.21.4-cp39-abi3-macosx_10_12_x86_64.whl", hash = "sha256:2ccc10a7c3bcefe0f242867dc914fc1226ee44321eb618cfe3019b5df3400133", size = 2863987, upload-time = "2025-07-28T15:48:44.877Z" },
    { url = "https://files.pythonhosted.org/packages/8d/a6/28975479e35ddc751dc1ddc97b9b69bf7fcf074db31548aab37f8116674c/tokenizers-0.21.4-cp39-abi3-macosx_11_0_arm64.whl", hash = "sha256:5e2f601a8e0cd5be5cc7506b20a79112370b9b3e9cb5f13f68ab11acd6ca7d60", size = 2732457, upload-time = "2025-07-28T15:48:43.265Z" },
    { url = "https://files.pythonhosted.org/packages/aa/8f/24f39d7b5c726b7b0be95dca04f344df278a3fe3a4deb15a975d194cbb32/tokenizers-0.21.4-cp39-abi3-manylinux_2_17_aarch64.manylinux2014_aarch64.whl", hash = "sha256:39b376f5a1aee67b4d29032ee85511bbd1b99007ec735f7f35c8a2eb104eade5", size = 3012624, upload-time = "2025-07-28T13:22:43.895Z" },
    { url = "https://files.pythonhosted.org/packages/58/47/26358925717687a58cb74d7a508de96649544fad5778f0cd9827398dc499/tokenizers-0.21.4-cp39-abi3-manylinux_2_17_armv7l.manylinux2014_armv7l.whl", hash = "sha256:2107ad649e2cda4488d41dfd031469e9da3fcbfd6183e74e4958fa729ffbf9c6", size = 2939681, upload-time = "2025-07-28T13:22:47.499Z" },
    { url = "https://files.pythonhosted.org/packages/99/6f/cc300fea5db2ab5ddc2c8aea5757a27b89c84469899710c3aeddc1d39801/tokenizers-0.21.4-cp39-abi3-manylinux_2_17_i686.manylinux2014_i686.whl", hash = "sha256:3c73012da95afafdf235ba80047699df4384fdc481527448a078ffd00e45a7d9", size = 3247445, upload-time = "2025-07-28T15:48:39.711Z" },
    { url = "https://files.pythonhosted.org/packages/be/bf/98cb4b9c3c4afd8be89cfa6423704337dc20b73eb4180397a6e0d456c334/tokenizers-0.21.4-cp39-abi3-manylinux_2_17_ppc64le.manylinux2014_ppc64le.whl", hash = "sha256:f23186c40395fc390d27f519679a58023f368a0aad234af145e0f39ad1212732", size = 3428014, upload-time = "2025-07-28T13:22:49.569Z" },
    { url = "https://files.pythonhosted.org/packages/75/c7/96c1cc780e6ca7f01a57c13235dd05b7bc1c0f3588512ebe9d1331b5f5ae/tokenizers-0.21.4-cp39-abi3-manylinux_2_17_s390x.manylinux2014_s390x.whl", hash = "sha256:cc88bb34e23a54cc42713d6d98af5f1bf79c07653d24fe984d2d695ba2c922a2", size = 3193197, upload-time = "2025-07-28T13:22:51.471Z" },
    { url = "https://files.pythonhosted.org/packages/f2/90/273b6c7ec78af547694eddeea9e05de771278bd20476525ab930cecaf7d8/tokenizers-0.21.4-cp39-abi3-manylinux_2_17_x86_64.manylinux2014_x86_64.whl", hash = "sha256:51b7eabb104f46c1c50b486520555715457ae833d5aee9ff6ae853d1130506ff", size = 3115426, upload-time = "2025-07-28T15:48:41.439Z" },
    { url = "https://files.pythonhosted.org/packages/91/43/c640d5a07e95f1cf9d2c92501f20a25f179ac53a4f71e1489a3dcfcc67ee/tokenizers-0.21.4-cp39-abi3-musllinux_1_2_aarch64.whl", hash = "sha256:714b05b2e1af1288bd1bc56ce496c4cebb64a20d158ee802887757791191e6e2", size = 9089127, upload-time = "2025-07-28T15:48:46.472Z" },
    { url = "https://files.pythonhosted.org/packages/44/a1/dd23edd6271d4dca788e5200a807b49ec3e6987815cd9d0a07ad9c96c7c2/tokenizers-0.21.4-cp39-abi3-musllinux_1_2_armv7l.whl", hash = "sha256:1340ff877ceedfa937544b7d79f5b7becf33a4cfb58f89b3b49927004ef66f78", size = 9055243, upload-time = "2025-07-28T15:48:48.539Z" },
    { url = "https://files.pythonhosted.org/packages/21/2b/b410d6e9021c4b7ddb57248304dc817c4d4970b73b6ee343674914701197/tokenizers-0.21.4-cp39-abi3-musllinux_1_2_i686.whl", hash = "sha256:3c1f4317576e465ac9ef0d165b247825a2a4078bcd01cba6b54b867bdf9fdd8b", size = 9298237, upload-time = "2025-07-28T15:48:50.443Z" },
    { url = "https://files.pythonhosted.org/packages/b7/0a/42348c995c67e2e6e5c89ffb9cfd68507cbaeb84ff39c49ee6e0a6dd0fd2/tokenizers-0.21.4-cp39-abi3-musllinux_1_2_x86_64.whl", hash = "sha256:c212aa4e45ec0bb5274b16b6f31dd3f1c41944025c2358faaa5782c754e84c24", size = 9461980, upload-time = "2025-07-28T15:48:52.325Z" },
    { url = "https://files.pythonhosted.org/packages/3d/d3/dacccd834404cd71b5c334882f3ba40331ad2120e69ded32cf5fda9a7436/tokenizers-0.21.4-cp39-abi3-win32.whl", hash = "sha256:6c42a930bc5f4c47f4ea775c91de47d27910881902b0f20e4990ebe045a415d0", size = 2329871, upload-time = "2025-07-28T15:48:56.841Z" },
    { url = "https://files.pythonhosted.org/packages/41/f2/fd673d979185f5dcbac4be7d09461cbb99751554ffb6718d0013af8604cb/tokenizers-0.21.4-cp39-abi3-win_amd64.whl", hash = "sha256:475d807a5c3eb72c59ad9b5fcdb254f6e17f53dfcbb9903233b0dfa9c943b597", size = 2507568, upload-time = "2025-07-28T15:48:55.456Z" },
]

[[package]]
name = "toml"
version = "0.10.2"
source = { registry = "https://pypi.org/simple" }
sdist = { url = "https://files.pythonhosted.org/packages/be/ba/1f744cdc819428fc6b5084ec34d9b30660f6f9daaf70eead706e3203ec3c/toml-0.10.2.tar.gz", hash = "sha256:b3bda1d108d5dd99f4a20d24d9c348e91c4db7ab1b749200bded2f839ccbe68f", size = 22253, upload-time = "2020-11-01T01:40:22.204Z" }
wheels = [
    { url = "https://files.pythonhosted.org/packages/44/6f/7120676b6d73228c96e17f1f794d8ab046fc910d781c8d151120c3f1569e/toml-0.10.2-py2.py3-none-any.whl", hash = "sha256:806143ae5bfb6a3c6e736a764057db0e6a0e05e338b5630894a5f779cabb4f9b", size = 16588, upload-time = "2020-11-01T01:40:20.672Z" },
]

[[package]]
name = "tomlkit"
version = "0.13.3"
source = { registry = "https://pypi.org/simple" }
sdist = { url = "https://files.pythonhosted.org/packages/cc/18/0bbf3884e9eaa38819ebe46a7bd25dcd56b67434402b66a58c4b8e552575/tomlkit-0.13.3.tar.gz", hash = "sha256:430cf247ee57df2b94ee3fbe588e71d362a941ebb545dec29b53961d61add2a1", size = 185207, upload-time = "2025-06-05T07:13:44.947Z" }
wheels = [
    { url = "https://files.pythonhosted.org/packages/bd/75/8539d011f6be8e29f339c42e633aae3cb73bffa95dd0f9adec09b9c58e85/tomlkit-0.13.3-py3-none-any.whl", hash = "sha256:c89c649d79ee40629a9fda55f8ace8c6a1b42deb912b2a8fd8d942ddadb606b0", size = 38901, upload-time = "2025-06-05T07:13:43.546Z" },
]

[[package]]
name = "torch"
version = "2.7.1"
source = { registry = "https://pypi.org/simple" }
dependencies = [
    { name = "filelock" },
    { name = "fsspec" },
    { name = "jinja2" },
    { name = "networkx" },
    { name = "nvidia-cublas-cu12", marker = "platform_machine == 'x86_64' and sys_platform == 'linux'" },
    { name = "nvidia-cuda-cupti-cu12", marker = "platform_machine == 'x86_64' and sys_platform == 'linux'" },
    { name = "nvidia-cuda-nvrtc-cu12", marker = "platform_machine == 'x86_64' and sys_platform == 'linux'" },
    { name = "nvidia-cuda-runtime-cu12", marker = "platform_machine == 'x86_64' and sys_platform == 'linux'" },
    { name = "nvidia-cudnn-cu12", marker = "platform_machine == 'x86_64' and sys_platform == 'linux'" },
    { name = "nvidia-cufft-cu12", marker = "platform_machine == 'x86_64' and sys_platform == 'linux'" },
    { name = "nvidia-cufile-cu12", marker = "platform_machine == 'x86_64' and sys_platform == 'linux'" },
    { name = "nvidia-curand-cu12", marker = "platform_machine == 'x86_64' and sys_platform == 'linux'" },
    { name = "nvidia-cusolver-cu12", marker = "platform_machine == 'x86_64' and sys_platform == 'linux'" },
    { name = "nvidia-cusparse-cu12", marker = "platform_machine == 'x86_64' and sys_platform == 'linux'" },
    { name = "nvidia-cusparselt-cu12", marker = "platform_machine == 'x86_64' and sys_platform == 'linux'" },
    { name = "nvidia-nccl-cu12", marker = "platform_machine == 'x86_64' and sys_platform == 'linux'" },
    { name = "nvidia-nvjitlink-cu12", marker = "platform_machine == 'x86_64' and sys_platform == 'linux'" },
    { name = "nvidia-nvtx-cu12", marker = "platform_machine == 'x86_64' and sys_platform == 'linux'" },
    { name = "setuptools" },
    { name = "sympy" },
    { name = "triton", marker = "platform_machine == 'x86_64' and sys_platform == 'linux'" },
    { name = "typing-extensions" },
]
wheels = [
    { url = "https://files.pythonhosted.org/packages/66/81/e48c9edb655ee8eb8c2a6026abdb6f8d2146abd1f150979ede807bb75dcb/torch-2.7.1-cp313-cp313-manylinux_2_28_aarch64.whl", hash = "sha256:03563603d931e70722dce0e11999d53aa80a375a3d78e6b39b9f6805ea0a8d28", size = 98946649, upload-time = "2025-06-04T17:38:43.031Z" },
    { url = "https://files.pythonhosted.org/packages/3a/24/efe2f520d75274fc06b695c616415a1e8a1021d87a13c68ff9dce733d088/torch-2.7.1-cp313-cp313-manylinux_2_28_x86_64.whl", hash = "sha256:d632f5417b6980f61404a125b999ca6ebd0b8b4bbdbb5fbbba44374ab619a412", size = 821033192, upload-time = "2025-06-04T17:38:09.146Z" },
    { url = "https://files.pythonhosted.org/packages/dd/d9/9c24d230333ff4e9b6807274f6f8d52a864210b52ec794c5def7925f4495/torch-2.7.1-cp313-cp313-win_amd64.whl", hash = "sha256:23660443e13995ee93e3d844786701ea4ca69f337027b05182f5ba053ce43b38", size = 216055668, upload-time = "2025-06-04T17:38:36.253Z" },
    { url = "https://files.pythonhosted.org/packages/95/bf/e086ee36ddcef9299f6e708d3b6c8487c1651787bb9ee2939eb2a7f74911/torch-2.7.1-cp313-cp313t-macosx_14_0_arm64.whl", hash = "sha256:0da4f4dba9f65d0d203794e619fe7ca3247a55ffdcbd17ae8fb83c8b2dc9b585", size = 68925988, upload-time = "2025-06-04T17:38:29.273Z" },
    { url = "https://files.pythonhosted.org/packages/69/6a/67090dcfe1cf9048448b31555af6efb149f7afa0a310a366adbdada32105/torch-2.7.1-cp313-cp313t-manylinux_2_28_aarch64.whl", hash = "sha256:e08d7e6f21a617fe38eeb46dd2213ded43f27c072e9165dc27300c9ef9570934", size = 99028857, upload-time = "2025-06-04T17:37:50.956Z" },
    { url = "https://files.pythonhosted.org/packages/90/1c/48b988870823d1cc381f15ec4e70ed3d65e043f43f919329b0045ae83529/torch-2.7.1-cp313-cp313t-manylinux_2_28_x86_64.whl", hash = "sha256:30207f672328a42df4f2174b8f426f354b2baa0b7cca3a0adb3d6ab5daf00dc8", size = 821098066, upload-time = "2025-06-04T17:37:33.939Z" },
    { url = "https://files.pythonhosted.org/packages/7b/eb/10050d61c9d5140c5dc04a89ed3257ef1a6b93e49dd91b95363d757071e0/torch-2.7.1-cp313-cp313t-win_amd64.whl", hash = "sha256:79042feca1c634aaf6603fe6feea8c6b30dfa140a6bbc0b973e2260c7e79a22e", size = 216336310, upload-time = "2025-06-04T17:36:09.862Z" },
    { url = "https://files.pythonhosted.org/packages/b1/29/beb45cdf5c4fc3ebe282bf5eafc8dfd925ead7299b3c97491900fe5ed844/torch-2.7.1-cp313-none-macosx_11_0_arm64.whl", hash = "sha256:988b0cbc4333618a1056d2ebad9eb10089637b659eb645434d0809d8d937b946", size = 68645708, upload-time = "2025-06-04T17:34:39.852Z" },
]

[[package]]
name = "torchmetrics"
version = "1.8.2"
source = { registry = "https://pypi.org/simple" }
dependencies = [
    { name = "lightning-utilities" },
    { name = "numpy" },
    { name = "packaging" },
    { name = "torch" },
]
sdist = { url = "https://files.pythonhosted.org/packages/85/2e/48a887a59ecc4a10ce9e8b35b3e3c5cef29d902c4eac143378526e7485cb/torchmetrics-1.8.2.tar.gz", hash = "sha256:cf64a901036bf107f17a524009eea7781c9c5315d130713aeca5747a686fe7a5", size = 580679, upload-time = "2025-09-03T14:00:54.077Z" }
wheels = [
    { url = "https://files.pythonhosted.org/packages/02/21/aa0f434434c48490f91b65962b1ce863fdcce63febc166ca9fe9d706c2b6/torchmetrics-1.8.2-py3-none-any.whl", hash = "sha256:08382fd96b923e39e904c4d570f3d49e2cc71ccabd2a94e0f895d1f0dac86242", size = 983161, upload-time = "2025-09-03T14:00:51.921Z" },
]

[[package]]
name = "torchvision"
version = "0.22.1"
source = { registry = "https://pypi.org/simple" }
dependencies = [
    { name = "numpy" },
    { name = "pillow" },
    { name = "torch" },
]
wheels = [
    { url = "https://files.pythonhosted.org/packages/7a/30/fecdd09fb973e963da68207fe9f3d03ec6f39a935516dc2a98397bf495c6/torchvision-0.22.1-cp313-cp313-macosx_11_0_arm64.whl", hash = "sha256:9c3ae3319624c43cc8127020f46c14aa878406781f0899bb6283ae474afeafbf", size = 1947818, upload-time = "2025-06-04T17:42:51.954Z" },
    { url = "https://files.pythonhosted.org/packages/55/f4/b45f6cd92fa0acfac5e31b8e9258232f25bcdb0709a604e8b8a39d76e411/torchvision-0.22.1-cp313-cp313-manylinux_2_28_aarch64.whl", hash = "sha256:4a614a6a408d2ed74208d0ea6c28a2fbb68290e9a7df206c5fef3f0b6865d307", size = 2471597, upload-time = "2025-06-04T17:42:48.838Z" },
    { url = "https://files.pythonhosted.org/packages/8d/b0/3cffd6a285b5ffee3fe4a31caff49e350c98c5963854474d1c4f7a51dea5/torchvision-0.22.1-cp313-cp313-manylinux_2_28_x86_64.whl", hash = "sha256:7ee682be589bb1a002b7704f06b8ec0b89e4b9068f48e79307d2c6e937a9fdf4", size = 7485894, upload-time = "2025-06-04T17:43:01.371Z" },
    { url = "https://files.pythonhosted.org/packages/fd/1d/0ede596fedc2080d18108149921278b59f220fbb398f29619495337b0f86/torchvision-0.22.1-cp313-cp313-win_amd64.whl", hash = "sha256:2566cafcfa47ecfdbeed04bab8cef1307c8d4ef75046f7624b9e55f384880dfe", size = 1708020, upload-time = "2025-06-04T17:43:06.085Z" },
    { url = "https://files.pythonhosted.org/packages/0f/ca/e9a06bd61ee8e04fb4962a3fb524fe6ee4051662db07840b702a9f339b24/torchvision-0.22.1-cp313-cp313t-macosx_11_0_arm64.whl", hash = "sha256:043d9e35ed69c2e586aff6eb9e2887382e7863707115668ac9d140da58f42cba", size = 2137623, upload-time = "2025-06-04T17:43:05.028Z" },
    { url = "https://files.pythonhosted.org/packages/ab/c8/2ebe90f18e7ffa2120f5c3eab62aa86923185f78d2d051a455ea91461608/torchvision-0.22.1-cp313-cp313t-manylinux_2_28_aarch64.whl", hash = "sha256:27142bcc8a984227a6dcf560985e83f52b82a7d3f5fe9051af586a2ccc46ef26", size = 2476561, upload-time = "2025-06-04T17:42:59.691Z" },
    { url = "https://files.pythonhosted.org/packages/94/8b/04c6b15f8c29b39f0679589753091cec8b192ab296d4fdaf9055544c4ec9/torchvision-0.22.1-cp313-cp313t-manylinux_2_28_x86_64.whl", hash = "sha256:ef46e065502f7300ad6abc98554131c35dc4c837b978d91306658f1a65c00baa", size = 7658543, upload-time = "2025-06-04T17:42:46.064Z" },
    { url = "https://files.pythonhosted.org/packages/ab/c0/131628e6d42682b0502c63fd7f647b8b5ca4bd94088f6c85ca7225db8ac4/torchvision-0.22.1-cp313-cp313t-win_amd64.whl", hash = "sha256:7414eeacfb941fa21acddcd725f1617da5630ec822e498660a4b864d7d998075", size = 1629892, upload-time = "2025-06-04T17:42:57.156Z" },
]

[[package]]
name = "tornado"
version = "6.5.2"
source = { registry = "https://pypi.org/simple" }
sdist = { url = "https://files.pythonhosted.org/packages/09/ce/1eb500eae19f4648281bb2186927bb062d2438c2e5093d1360391afd2f90/tornado-6.5.2.tar.gz", hash = "sha256:ab53c8f9a0fa351e2c0741284e06c7a45da86afb544133201c5cc8578eb076a0", size = 510821, upload-time = "2025-08-08T18:27:00.78Z" }
wheels = [
    { url = "https://files.pythonhosted.org/packages/f6/48/6a7529df2c9cc12efd2e8f5dd219516184d703b34c06786809670df5b3bd/tornado-6.5.2-cp39-abi3-macosx_10_9_universal2.whl", hash = "sha256:2436822940d37cde62771cff8774f4f00b3c8024fe482e16ca8387b8a2724db6", size = 442563, upload-time = "2025-08-08T18:26:42.945Z" },
    { url = "https://files.pythonhosted.org/packages/f2/b5/9b575a0ed3e50b00c40b08cbce82eb618229091d09f6d14bce80fc01cb0b/tornado-6.5.2-cp39-abi3-macosx_10_9_x86_64.whl", hash = "sha256:583a52c7aa94ee046854ba81d9ebb6c81ec0fd30386d96f7640c96dad45a03ef", size = 440729, upload-time = "2025-08-08T18:26:44.473Z" },
    { url = "https://files.pythonhosted.org/packages/1b/4e/619174f52b120efcf23633c817fd3fed867c30bff785e2cd5a53a70e483c/tornado-6.5.2-cp39-abi3-manylinux_2_17_aarch64.manylinux2014_aarch64.whl", hash = "sha256:b0fe179f28d597deab2842b86ed4060deec7388f1fd9c1b4a41adf8af058907e", size = 444295, upload-time = "2025-08-08T18:26:46.021Z" },
    { url = "https://files.pythonhosted.org/packages/95/fa/87b41709552bbd393c85dd18e4e3499dcd8983f66e7972926db8d96aa065/tornado-6.5.2-cp39-abi3-manylinux_2_5_i686.manylinux1_i686.manylinux_2_17_i686.manylinux2014_i686.whl", hash = "sha256:b186e85d1e3536d69583d2298423744740986018e393d0321df7340e71898882", size = 443644, upload-time = "2025-08-08T18:26:47.625Z" },
    { url = "https://files.pythonhosted.org/packages/f9/41/fb15f06e33d7430ca89420283a8762a4e6b8025b800ea51796ab5e6d9559/tornado-6.5.2-cp39-abi3-manylinux_2_5_x86_64.manylinux1_x86_64.manylinux_2_17_x86_64.manylinux2014_x86_64.whl", hash = "sha256:e792706668c87709709c18b353da1f7662317b563ff69f00bab83595940c7108", size = 443878, upload-time = "2025-08-08T18:26:50.599Z" },
    { url = "https://files.pythonhosted.org/packages/11/92/fe6d57da897776ad2e01e279170ea8ae726755b045fe5ac73b75357a5a3f/tornado-6.5.2-cp39-abi3-musllinux_1_2_aarch64.whl", hash = "sha256:06ceb1300fd70cb20e43b1ad8aaee0266e69e7ced38fa910ad2e03285009ce7c", size = 444549, upload-time = "2025-08-08T18:26:51.864Z" },
    { url = "https://files.pythonhosted.org/packages/9b/02/c8f4f6c9204526daf3d760f4aa555a7a33ad0e60843eac025ccfd6ff4a93/tornado-6.5.2-cp39-abi3-musllinux_1_2_i686.whl", hash = "sha256:74db443e0f5251be86cbf37929f84d8c20c27a355dd452a5cfa2aada0d001ec4", size = 443973, upload-time = "2025-08-08T18:26:53.625Z" },
    { url = "https://files.pythonhosted.org/packages/ae/2d/f5f5707b655ce2317190183868cd0f6822a1121b4baeae509ceb9590d0bd/tornado-6.5.2-cp39-abi3-musllinux_1_2_x86_64.whl", hash = "sha256:b5e735ab2889d7ed33b32a459cac490eda71a1ba6857b0118de476ab6c366c04", size = 443954, upload-time = "2025-08-08T18:26:55.072Z" },
    { url = "https://files.pythonhosted.org/packages/e8/59/593bd0f40f7355806bf6573b47b8c22f8e1374c9b6fd03114bd6b7a3dcfd/tornado-6.5.2-cp39-abi3-win32.whl", hash = "sha256:c6f29e94d9b37a95013bb669616352ddb82e3bfe8326fccee50583caebc8a5f0", size = 445023, upload-time = "2025-08-08T18:26:56.677Z" },
    { url = "https://files.pythonhosted.org/packages/c7/2a/f609b420c2f564a748a2d80ebfb2ee02a73ca80223af712fca591386cafb/tornado-6.5.2-cp39-abi3-win_amd64.whl", hash = "sha256:e56a5af51cc30dd2cae649429af65ca2f6571da29504a07995175df14c18f35f", size = 445427, upload-time = "2025-08-08T18:26:57.91Z" },
    { url = "https://files.pythonhosted.org/packages/5e/4f/e1f65e8f8c76d73658b33d33b81eed4322fb5085350e4328d5c956f0c8f9/tornado-6.5.2-cp39-abi3-win_arm64.whl", hash = "sha256:d6c33dc3672e3a1f3618eb63b7ef4683a7688e7b9e6e8f0d9aa5726360a004af", size = 444456, upload-time = "2025-08-08T18:26:59.207Z" },
]

[[package]]
name = "tqdm"
version = "4.67.1"
source = { registry = "https://pypi.org/simple" }
dependencies = [
    { name = "colorama", marker = "sys_platform == 'win32'" },
]
sdist = { url = "https://files.pythonhosted.org/packages/a8/4b/29b4ef32e036bb34e4ab51796dd745cdba7ed47ad142a9f4a1eb8e0c744d/tqdm-4.67.1.tar.gz", hash = "sha256:f8aef9c52c08c13a65f30ea34f4e5aac3fd1a34959879d7e59e63027286627f2", size = 169737, upload-time = "2024-11-24T20:12:22.481Z" }
wheels = [
    { url = "https://files.pythonhosted.org/packages/d0/30/dc54f88dd4a2b5dc8a0279bdd7270e735851848b762aeb1c1184ed1f6b14/tqdm-4.67.1-py3-none-any.whl", hash = "sha256:26445eca388f82e72884e0d580d5464cd801a3ea01e63e5601bdff9ba6a48de2", size = 78540, upload-time = "2024-11-24T20:12:19.698Z" },
]

[[package]]
name = "transformers"
version = "4.55.4"
source = { registry = "https://pypi.org/simple" }
dependencies = [
    { name = "filelock" },
    { name = "huggingface-hub" },
    { name = "numpy" },
    { name = "packaging" },
    { name = "pyyaml" },
    { name = "regex" },
    { name = "requests" },
    { name = "safetensors" },
    { name = "tokenizers" },
    { name = "tqdm" },
]
sdist = { url = "https://files.pythonhosted.org/packages/2b/43/3cb831d5f28cc723516e5bb43a8c6042aca3038bb36b6bd6016b40dfd1e8/transformers-4.55.4.tar.gz", hash = "sha256:574a30559bc273c7a4585599ff28ab6b676e96dc56ffd2025ecfce2fd0ab915d", size = 9573015, upload-time = "2025-08-22T15:18:43.192Z" }
wheels = [
    { url = "https://files.pythonhosted.org/packages/fa/0a/8791a6ee0529c45f669566969e99b75e2ab20eb0bfee8794ce295c18bdad/transformers-4.55.4-py3-none-any.whl", hash = "sha256:df28f3849665faba4af5106f0db4510323277c4bb595055340544f7e59d06458", size = 11269659, upload-time = "2025-08-22T15:18:40.025Z" },
]

[[package]]
name = "triton"
version = "3.3.1"
source = { registry = "https://pypi.org/simple" }
dependencies = [
    { name = "setuptools" },
]
wheels = [
    { url = "https://files.pythonhosted.org/packages/74/1f/dfb531f90a2d367d914adfee771babbd3f1a5b26c3f5fbc458dee21daa78/triton-3.3.1-cp313-cp313-manylinux_2_27_x86_64.manylinux_2_28_x86_64.whl", hash = "sha256:b89d846b5a4198317fec27a5d3a609ea96b6d557ff44b56c23176546023c4240", size = 155673035, upload-time = "2025-05-29T23:40:02.468Z" },
    { url = "https://files.pythonhosted.org/packages/28/71/bd20ffcb7a64c753dc2463489a61bf69d531f308e390ad06390268c4ea04/triton-3.3.1-cp313-cp313t-manylinux_2_27_x86_64.manylinux_2_28_x86_64.whl", hash = "sha256:a3198adb9d78b77818a5388bff89fa72ff36f9da0bc689db2f0a651a67ce6a42", size = 155735832, upload-time = "2025-05-29T23:40:10.522Z" },
]

[[package]]
name = "typer"
version = "0.16.1"
source = { registry = "https://pypi.org/simple" }
dependencies = [
    { name = "click" },
    { name = "rich" },
    { name = "shellingham" },
    { name = "typing-extensions" },
]
sdist = { url = "https://files.pythonhosted.org/packages/43/78/d90f616bf5f88f8710ad067c1f8705bf7618059836ca084e5bb2a0855d75/typer-0.16.1.tar.gz", hash = "sha256:d358c65a464a7a90f338e3bb7ff0c74ac081449e53884b12ba658cbd72990614", size = 102836, upload-time = "2025-08-18T19:18:22.898Z" }
wheels = [
    { url = "https://files.pythonhosted.org/packages/2d/76/06dbe78f39b2203d2a47d5facc5df5102d0561e2807396471b5f7c5a30a1/typer-0.16.1-py3-none-any.whl", hash = "sha256:90ee01cb02d9b8395ae21ee3368421faf21fa138cb2a541ed369c08cec5237c9", size = 46397, upload-time = "2025-08-18T19:18:21.663Z" },
]

[[package]]
name = "types-pyyaml"
version = "6.0.12.20250822"
source = { registry = "https://pypi.org/simple" }
sdist = { url = "https://files.pythonhosted.org/packages/49/85/90a442e538359ab5c9e30de415006fb22567aa4301c908c09f19e42975c2/types_pyyaml-6.0.12.20250822.tar.gz", hash = "sha256:259f1d93079d335730a9db7cff2bcaf65d7e04b4a56b5927d49a612199b59413", size = 17481, upload-time = "2025-08-22T03:02:16.209Z" }
wheels = [
    { url = "https://files.pythonhosted.org/packages/32/8e/8f0aca667c97c0d76024b37cffa39e76e2ce39ca54a38f285a64e6ae33ba/types_pyyaml-6.0.12.20250822-py3-none-any.whl", hash = "sha256:1fe1a5e146aa315483592d292b72a172b65b946a6d98aa6ddd8e4aa838ab7098", size = 20314, upload-time = "2025-08-22T03:02:15.002Z" },
]

[[package]]
name = "types-requests"
version = "2.32.4.20250809"
source = { registry = "https://pypi.org/simple" }
dependencies = [
    { name = "urllib3" },
]
sdist = { url = "https://files.pythonhosted.org/packages/ed/b0/9355adb86ec84d057fea765e4c49cce592aaf3d5117ce5609a95a7fc3dac/types_requests-2.32.4.20250809.tar.gz", hash = "sha256:d8060de1c8ee599311f56ff58010fb4902f462a1470802cf9f6ed27bc46c4df3", size = 23027, upload-time = "2025-08-09T03:17:10.664Z" }
wheels = [
    { url = "https://files.pythonhosted.org/packages/2b/6f/ec0012be842b1d888d46884ac5558fd62aeae1f0ec4f7a581433d890d4b5/types_requests-2.32.4.20250809-py3-none-any.whl", hash = "sha256:f73d1832fb519ece02c85b1f09d5f0dd3108938e7d47e7f94bbfa18a6782b163", size = 20644, upload-time = "2025-08-09T03:17:09.716Z" },
]

[[package]]
name = "types-tqdm"
version = "4.67.0.20250809"
source = { registry = "https://pypi.org/simple" }
dependencies = [
    { name = "types-requests" },
]
sdist = { url = "https://files.pythonhosted.org/packages/fb/d0/cf498fc630d9fdaf2428b93e60b0e67b08008fec22b78716b8323cf644dc/types_tqdm-4.67.0.20250809.tar.gz", hash = "sha256:02bf7ab91256080b9c4c63f9f11b519c27baaf52718e5fdab9e9606da168d500", size = 17200, upload-time = "2025-08-09T03:17:43.489Z" }
wheels = [
    { url = "https://files.pythonhosted.org/packages/3f/13/3ff0781445d7c12730befce0fddbbc7a76e56eb0e7029446f2853238360a/types_tqdm-4.67.0.20250809-py3-none-any.whl", hash = "sha256:1a73053b31fcabf3c1f3e2a9d5ecdba0f301bde47a418cd0e0bdf774827c5c57", size = 24020, upload-time = "2025-08-09T03:17:42.453Z" },
]

[[package]]
name = "typing-extensions"
version = "4.15.0"
source = { registry = "https://pypi.org/simple" }
sdist = { url = "https://files.pythonhosted.org/packages/72/94/1a15dd82efb362ac84269196e94cf00f187f7ed21c242792a923cdb1c61f/typing_extensions-4.15.0.tar.gz", hash = "sha256:0cea48d173cc12fa28ecabc3b837ea3cf6f38c6d1136f85cbaaf598984861466", size = 109391, upload-time = "2025-08-25T13:49:26.313Z" }
wheels = [
    { url = "https://files.pythonhosted.org/packages/18/67/36e9267722cc04a6b9f15c7f3441c2363321a3ea07da7ae0c0707beb2a9c/typing_extensions-4.15.0-py3-none-any.whl", hash = "sha256:f0fa19c6845758ab08074a0cfa8b7aecb71c999ca73d62883bc25cc018c4e548", size = 44614, upload-time = "2025-08-25T13:49:24.86Z" },
]

[[package]]
name = "typing-inspection"
version = "0.4.1"
source = { registry = "https://pypi.org/simple" }
dependencies = [
    { name = "typing-extensions" },
]
sdist = { url = "https://files.pythonhosted.org/packages/f8/b1/0c11f5058406b3af7609f121aaa6b609744687f1d158b3c3a5bf4cc94238/typing_inspection-0.4.1.tar.gz", hash = "sha256:6ae134cc0203c33377d43188d4064e9b357dba58cff3185f22924610e70a9d28", size = 75726, upload-time = "2025-05-21T18:55:23.885Z" }
wheels = [
    { url = "https://files.pythonhosted.org/packages/17/69/cd203477f944c353c31bade965f880aa1061fd6bf05ded0726ca845b6ff7/typing_inspection-0.4.1-py3-none-any.whl", hash = "sha256:389055682238f53b04f7badcb49b989835495a96700ced5dab2d8feae4b26f51", size = 14552, upload-time = "2025-05-21T18:55:22.152Z" },
]

[[package]]
name = "tzdata"
version = "2025.2"
source = { registry = "https://pypi.org/simple" }
sdist = { url = "https://files.pythonhosted.org/packages/95/32/1a225d6164441be760d75c2c42e2780dc0873fe382da3e98a2e1e48361e5/tzdata-2025.2.tar.gz", hash = "sha256:b60a638fcc0daffadf82fe0f57e53d06bdec2f36c4df66280ae79bce6bd6f2b9", size = 196380, upload-time = "2025-03-23T13:54:43.652Z" }
wheels = [
    { url = "https://files.pythonhosted.org/packages/5c/23/c7abc0ca0a1526a0774eca151daeb8de62ec457e77262b66b359c3c7679e/tzdata-2025.2-py2.py3-none-any.whl", hash = "sha256:1a403fada01ff9221ca8044d701868fa132215d84beb92242d9acd2147f667a8", size = 347839, upload-time = "2025-03-23T13:54:41.845Z" },
]

[[package]]
name = "urllib3"
version = "2.5.0"
source = { registry = "https://pypi.org/simple" }
sdist = { url = "https://files.pythonhosted.org/packages/15/22/9ee70a2574a4f4599c47dd506532914ce044817c7752a79b6a51286319bc/urllib3-2.5.0.tar.gz", hash = "sha256:3fc47733c7e419d4bc3f6b3dc2b4f890bb743906a30d56ba4a5bfa4bbff92760", size = 393185, upload-time = "2025-06-18T14:07:41.644Z" }
wheels = [
    { url = "https://files.pythonhosted.org/packages/a7/c2/fe1e52489ae3122415c51f387e221dd0773709bad6c6cdaa599e8a2c5185/urllib3-2.5.0-py3-none-any.whl", hash = "sha256:e6b01673c0fa6a13e374b50871808eb3bf7046c4b125b216f6bf1cc604cff0dc", size = 129795, upload-time = "2025-06-18T14:07:40.39Z" },
]

[[package]]
name = "uvicorn"
version = "0.35.0"
source = { registry = "https://pypi.org/simple" }
dependencies = [
    { name = "click" },
    { name = "h11" },
]
sdist = { url = "https://files.pythonhosted.org/packages/5e/42/e0e305207bb88c6b8d3061399c6a961ffe5fbb7e2aa63c9234df7259e9cd/uvicorn-0.35.0.tar.gz", hash = "sha256:bc662f087f7cf2ce11a1d7fd70b90c9f98ef2e2831556dd078d131b96cc94a01", size = 78473, upload-time = "2025-06-28T16:15:46.058Z" }
wheels = [
    { url = "https://files.pythonhosted.org/packages/d2/e2/dc81b1bd1dcfe91735810265e9d26bc8ec5da45b4c0f6237e286819194c3/uvicorn-0.35.0-py3-none-any.whl", hash = "sha256:197535216b25ff9b785e29a0b79199f55222193d47f820816e7da751e9bc8d4a", size = 66406, upload-time = "2025-06-28T16:15:44.816Z" },
]

[[package]]
name = "vine"
version = "5.1.0"
source = { registry = "https://pypi.org/simple" }
sdist = { url = "https://files.pythonhosted.org/packages/bd/e4/d07b5f29d283596b9727dd5275ccbceb63c44a1a82aa9e4bfd20426762ac/vine-5.1.0.tar.gz", hash = "sha256:8b62e981d35c41049211cf62a0a1242d8c1ee9bd15bb196ce38aefd6799e61e0", size = 48980, upload-time = "2023-11-05T08:46:53.857Z" }
wheels = [
    { url = "https://files.pythonhosted.org/packages/03/ff/7c0c86c43b3cbb927e0ccc0255cb4057ceba4799cd44ae95174ce8e8b5b2/vine-5.1.0-py3-none-any.whl", hash = "sha256:40fdf3c48b2cfe1c38a49e9ae2da6fda88e4794c810050a728bd7413811fb1dc", size = 9636, upload-time = "2023-11-05T08:46:51.205Z" },
]

[[package]]
name = "virtualenv"
version = "20.34.0"
source = { registry = "https://pypi.org/simple" }
dependencies = [
    { name = "distlib" },
    { name = "filelock" },
    { name = "platformdirs" },
]
sdist = { url = "https://files.pythonhosted.org/packages/1c/14/37fcdba2808a6c615681cd216fecae00413c9dab44fb2e57805ecf3eaee3/virtualenv-20.34.0.tar.gz", hash = "sha256:44815b2c9dee7ed86e387b842a84f20b93f7f417f95886ca1996a72a4138eb1a", size = 6003808, upload-time = "2025-08-13T14:24:07.464Z" }
wheels = [
    { url = "https://files.pythonhosted.org/packages/76/06/04c8e804f813cf972e3262f3f8584c232de64f0cde9f703b46cf53a45090/virtualenv-20.34.0-py3-none-any.whl", hash = "sha256:341f5afa7eee943e4984a9207c025feedd768baff6753cd660c857ceb3e36026", size = 5983279, upload-time = "2025-08-13T14:24:05.111Z" },
]

[[package]]
name = "voluptuous"
version = "0.15.2"
source = { registry = "https://pypi.org/simple" }
sdist = { url = "https://files.pythonhosted.org/packages/91/af/a54ce0fb6f1d867e0b9f0efe5f082a691f51ccf705188fca67a3ecefd7f4/voluptuous-0.15.2.tar.gz", hash = "sha256:6ffcab32c4d3230b4d2af3a577c87e1908a714a11f6f95570456b1849b0279aa", size = 51651, upload-time = "2024-07-02T19:10:00.528Z" }
wheels = [
    { url = "https://files.pythonhosted.org/packages/db/a8/8f9cc6749331186e6a513bfe3745454f81d25f6e34c6024f88f80c71ed28/voluptuous-0.15.2-py3-none-any.whl", hash = "sha256:016348bc7788a9af9520b1764ebd4de0df41fe2138ebe9e06fa036bf86a65566", size = 31349, upload-time = "2024-07-02T19:09:58.125Z" },
]

[[package]]
name = "waitress"
version = "3.0.2"
source = { registry = "https://pypi.org/simple" }
sdist = { url = "https://files.pythonhosted.org/packages/bf/cb/04ddb054f45faa306a230769e868c28b8065ea196891f09004ebace5b184/waitress-3.0.2.tar.gz", hash = "sha256:682aaaf2af0c44ada4abfb70ded36393f0e307f4ab9456a215ce0020baefc31f", size = 179901, upload-time = "2024-11-16T20:02:35.195Z" }
wheels = [
    { url = "https://files.pythonhosted.org/packages/8d/57/a27182528c90ef38d82b636a11f606b0cbb0e17588ed205435f8affe3368/waitress-3.0.2-py3-none-any.whl", hash = "sha256:c56d67fd6e87c2ee598b76abdd4e96cfad1f24cacdea5078d382b1f9d7b5ed2e", size = 56232, upload-time = "2024-11-16T20:02:33.858Z" },
]

[[package]]
name = "watchdog"
version = "6.0.0"
source = { registry = "https://pypi.org/simple" }
sdist = { url = "https://files.pythonhosted.org/packages/db/7d/7f3d619e951c88ed75c6037b246ddcf2d322812ee8ea189be89511721d54/watchdog-6.0.0.tar.gz", hash = "sha256:9ddf7c82fda3ae8e24decda1338ede66e1c99883db93711d8fb941eaa2d8c282", size = 131220, upload-time = "2024-11-01T14:07:13.037Z" }
wheels = [
    { url = "https://files.pythonhosted.org/packages/a9/c7/ca4bf3e518cb57a686b2feb4f55a1892fd9a3dd13f470fca14e00f80ea36/watchdog-6.0.0-py3-none-manylinux2014_aarch64.whl", hash = "sha256:7607498efa04a3542ae3e05e64da8202e58159aa1fa4acddf7678d34a35d4f13", size = 79079, upload-time = "2024-11-01T14:06:59.472Z" },
    { url = "https://files.pythonhosted.org/packages/5c/51/d46dc9332f9a647593c947b4b88e2381c8dfc0942d15b8edc0310fa4abb1/watchdog-6.0.0-py3-none-manylinux2014_armv7l.whl", hash = "sha256:9041567ee8953024c83343288ccc458fd0a2d811d6a0fd68c4c22609e3490379", size = 79078, upload-time = "2024-11-01T14:07:01.431Z" },
    { url = "https://files.pythonhosted.org/packages/d4/57/04edbf5e169cd318d5f07b4766fee38e825d64b6913ca157ca32d1a42267/watchdog-6.0.0-py3-none-manylinux2014_i686.whl", hash = "sha256:82dc3e3143c7e38ec49d61af98d6558288c415eac98486a5c581726e0737c00e", size = 79076, upload-time = "2024-11-01T14:07:02.568Z" },
    { url = "https://files.pythonhosted.org/packages/ab/cc/da8422b300e13cb187d2203f20b9253e91058aaf7db65b74142013478e66/watchdog-6.0.0-py3-none-manylinux2014_ppc64.whl", hash = "sha256:212ac9b8bf1161dc91bd09c048048a95ca3a4c4f5e5d4a7d1b1a7d5752a7f96f", size = 79077, upload-time = "2024-11-01T14:07:03.893Z" },
    { url = "https://files.pythonhosted.org/packages/2c/3b/b8964e04ae1a025c44ba8e4291f86e97fac443bca31de8bd98d3263d2fcf/watchdog-6.0.0-py3-none-manylinux2014_ppc64le.whl", hash = "sha256:e3df4cbb9a450c6d49318f6d14f4bbc80d763fa587ba46ec86f99f9e6876bb26", size = 79078, upload-time = "2024-11-01T14:07:05.189Z" },
    { url = "https://files.pythonhosted.org/packages/62/ae/a696eb424bedff7407801c257d4b1afda455fe40821a2be430e173660e81/watchdog-6.0.0-py3-none-manylinux2014_s390x.whl", hash = "sha256:2cce7cfc2008eb51feb6aab51251fd79b85d9894e98ba847408f662b3395ca3c", size = 79077, upload-time = "2024-11-01T14:07:06.376Z" },
    { url = "https://files.pythonhosted.org/packages/b5/e8/dbf020b4d98251a9860752a094d09a65e1b436ad181faf929983f697048f/watchdog-6.0.0-py3-none-manylinux2014_x86_64.whl", hash = "sha256:20ffe5b202af80ab4266dcd3e91aae72bf2da48c0d33bdb15c66658e685e94e2", size = 79078, upload-time = "2024-11-01T14:07:07.547Z" },
    { url = "https://files.pythonhosted.org/packages/07/f6/d0e5b343768e8bcb4cda79f0f2f55051bf26177ecd5651f84c07567461cf/watchdog-6.0.0-py3-none-win32.whl", hash = "sha256:07df1fdd701c5d4c8e55ef6cf55b8f0120fe1aef7ef39a1c6fc6bc2e606d517a", size = 79065, upload-time = "2024-11-01T14:07:09.525Z" },
    { url = "https://files.pythonhosted.org/packages/db/d9/c495884c6e548fce18a8f40568ff120bc3a4b7b99813081c8ac0c936fa64/watchdog-6.0.0-py3-none-win_amd64.whl", hash = "sha256:cbafb470cf848d93b5d013e2ecb245d4aa1c8fd0504e863ccefa32445359d680", size = 79070, upload-time = "2024-11-01T14:07:10.686Z" },
    { url = "https://files.pythonhosted.org/packages/33/e8/e40370e6d74ddba47f002a32919d91310d6074130fe4e17dabcafc15cbf1/watchdog-6.0.0-py3-none-win_ia64.whl", hash = "sha256:a1914259fa9e1454315171103c6a30961236f508b9b623eae470268bbcc6a22f", size = 79067, upload-time = "2024-11-01T14:07:11.845Z" },
]

[[package]]
name = "wcwidth"
version = "0.2.13"
source = { registry = "https://pypi.org/simple" }
sdist = { url = "https://files.pythonhosted.org/packages/6c/63/53559446a878410fc5a5974feb13d31d78d752eb18aeba59c7fef1af7598/wcwidth-0.2.13.tar.gz", hash = "sha256:72ea0c06399eb286d978fdedb6923a9eb47e1c486ce63e9b4e64fc18303972b5", size = 101301, upload-time = "2024-01-06T02:10:57.829Z" }
wheels = [
    { url = "https://files.pythonhosted.org/packages/fd/84/fd2ba7aafacbad3c4201d395674fc6348826569da3c0937e75505ead3528/wcwidth-0.2.13-py2.py3-none-any.whl", hash = "sha256:3da69048e4540d84af32131829ff948f1e022c1c6bdb8d6102117aac784f6859", size = 34166, upload-time = "2024-01-06T02:10:55.763Z" },
]

[[package]]
name = "websockets"
version = "15.0.1"
source = { registry = "https://pypi.org/simple" }
sdist = { url = "https://files.pythonhosted.org/packages/21/e6/26d09fab466b7ca9c7737474c52be4f76a40301b08362eb2dbc19dcc16c1/websockets-15.0.1.tar.gz", hash = "sha256:82544de02076bafba038ce055ee6412d68da13ab47f0c60cab827346de828dee", size = 177016, upload-time = "2025-03-05T20:03:41.606Z" }
wheels = [
    { url = "https://files.pythonhosted.org/packages/cb/9f/51f0cf64471a9d2b4d0fc6c534f323b664e7095640c34562f5182e5a7195/websockets-15.0.1-cp313-cp313-macosx_10_13_universal2.whl", hash = "sha256:ee443ef070bb3b6ed74514f5efaa37a252af57c90eb33b956d35c8e9c10a1931", size = 175440, upload-time = "2025-03-05T20:02:36.695Z" },
    { url = "https://files.pythonhosted.org/packages/8a/05/aa116ec9943c718905997412c5989f7ed671bc0188ee2ba89520e8765d7b/websockets-15.0.1-cp313-cp313-macosx_10_13_x86_64.whl", hash = "sha256:5a939de6b7b4e18ca683218320fc67ea886038265fd1ed30173f5ce3f8e85675", size = 173098, upload-time = "2025-03-05T20:02:37.985Z" },
    { url = "https://files.pythonhosted.org/packages/ff/0b/33cef55ff24f2d92924923c99926dcce78e7bd922d649467f0eda8368923/websockets-15.0.1-cp313-cp313-macosx_11_0_arm64.whl", hash = "sha256:746ee8dba912cd6fc889a8147168991d50ed70447bf18bcda7039f7d2e3d9151", size = 173329, upload-time = "2025-03-05T20:02:39.298Z" },
    { url = "https://files.pythonhosted.org/packages/31/1d/063b25dcc01faa8fada1469bdf769de3768b7044eac9d41f734fd7b6ad6d/websockets-15.0.1-cp313-cp313-manylinux_2_17_aarch64.manylinux2014_aarch64.whl", hash = "sha256:595b6c3969023ecf9041b2936ac3827e4623bfa3ccf007575f04c5a6aa318c22", size = 183111, upload-time = "2025-03-05T20:02:40.595Z" },
    { url = "https://files.pythonhosted.org/packages/93/53/9a87ee494a51bf63e4ec9241c1ccc4f7c2f45fff85d5bde2ff74fcb68b9e/websockets-15.0.1-cp313-cp313-manylinux_2_5_i686.manylinux1_i686.manylinux_2_17_i686.manylinux2014_i686.whl", hash = "sha256:3c714d2fc58b5ca3e285461a4cc0c9a66bd0e24c5da9911e30158286c9b5be7f", size = 182054, upload-time = "2025-03-05T20:02:41.926Z" },
    { url = "https://files.pythonhosted.org/packages/ff/b2/83a6ddf56cdcbad4e3d841fcc55d6ba7d19aeb89c50f24dd7e859ec0805f/websockets-15.0.1-cp313-cp313-manylinux_2_5_x86_64.manylinux1_x86_64.manylinux_2_17_x86_64.manylinux2014_x86_64.whl", hash = "sha256:0f3c1e2ab208db911594ae5b4f79addeb3501604a165019dd221c0bdcabe4db8", size = 182496, upload-time = "2025-03-05T20:02:43.304Z" },
    { url = "https://files.pythonhosted.org/packages/98/41/e7038944ed0abf34c45aa4635ba28136f06052e08fc2168520bb8b25149f/websockets-15.0.1-cp313-cp313-musllinux_1_2_aarch64.whl", hash = "sha256:229cf1d3ca6c1804400b0a9790dc66528e08a6a1feec0d5040e8b9eb14422375", size = 182829, upload-time = "2025-03-05T20:02:48.812Z" },
    { url = "https://files.pythonhosted.org/packages/e0/17/de15b6158680c7623c6ef0db361da965ab25d813ae54fcfeae2e5b9ef910/websockets-15.0.1-cp313-cp313-musllinux_1_2_i686.whl", hash = "sha256:756c56e867a90fb00177d530dca4b097dd753cde348448a1012ed6c5131f8b7d", size = 182217, upload-time = "2025-03-05T20:02:50.14Z" },
    { url = "https://files.pythonhosted.org/packages/33/2b/1f168cb6041853eef0362fb9554c3824367c5560cbdaad89ac40f8c2edfc/websockets-15.0.1-cp313-cp313-musllinux_1_2_x86_64.whl", hash = "sha256:558d023b3df0bffe50a04e710bc87742de35060580a293c2a984299ed83bc4e4", size = 182195, upload-time = "2025-03-05T20:02:51.561Z" },
    { url = "https://files.pythonhosted.org/packages/86/eb/20b6cdf273913d0ad05a6a14aed4b9a85591c18a987a3d47f20fa13dcc47/websockets-15.0.1-cp313-cp313-win32.whl", hash = "sha256:ba9e56e8ceeeedb2e080147ba85ffcd5cd0711b89576b83784d8605a7df455fa", size = 176393, upload-time = "2025-03-05T20:02:53.814Z" },
    { url = "https://files.pythonhosted.org/packages/1b/6c/c65773d6cab416a64d191d6ee8a8b1c68a09970ea6909d16965d26bfed1e/websockets-15.0.1-cp313-cp313-win_amd64.whl", hash = "sha256:e09473f095a819042ecb2ab9465aee615bd9c2028e4ef7d933600a8401c79561", size = 176837, upload-time = "2025-03-05T20:02:55.237Z" },
    { url = "https://files.pythonhosted.org/packages/fa/a8/5b41e0da817d64113292ab1f8247140aac61cbf6cfd085d6a0fa77f4984f/websockets-15.0.1-py3-none-any.whl", hash = "sha256:f7a866fbc1e97b5c617ee4116daaa09b722101d4a3c170c787450ba409f9736f", size = 169743, upload-time = "2025-03-05T20:03:39.41Z" },
]

[[package]]
name = "werkzeug"
version = "3.1.3"
source = { registry = "https://pypi.org/simple" }
dependencies = [
    { name = "markupsafe" },
]
sdist = { url = "https://files.pythonhosted.org/packages/9f/69/83029f1f6300c5fb2471d621ab06f6ec6b3324685a2ce0f9777fd4a8b71e/werkzeug-3.1.3.tar.gz", hash = "sha256:60723ce945c19328679790e3282cc758aa4a6040e4bb330f53d30fa546d44746", size = 806925, upload-time = "2024-11-08T15:52:18.093Z" }
wheels = [
    { url = "https://files.pythonhosted.org/packages/52/24/ab44c871b0f07f491e5d2ad12c9bd7358e527510618cb1b803a88e986db1/werkzeug-3.1.3-py3-none-any.whl", hash = "sha256:54b78bf3716d19a65be4fceccc0d1d7b89e608834989dfae50ea87564639213e", size = 224498, upload-time = "2024-11-08T15:52:16.132Z" },
]

[[package]]
name = "win32-setctime"
version = "1.2.0"
source = { registry = "https://pypi.org/simple" }
sdist = { url = "https://files.pythonhosted.org/packages/b3/8f/705086c9d734d3b663af0e9bb3d4de6578d08f46b1b101c2442fd9aecaa2/win32_setctime-1.2.0.tar.gz", hash = "sha256:ae1fdf948f5640aae05c511ade119313fb6a30d7eabe25fef9764dca5873c4c0", size = 4867, upload-time = "2024-12-07T15:28:28.314Z" }
wheels = [
    { url = "https://files.pythonhosted.org/packages/e1/07/c6fe3ad3e685340704d314d765b7912993bcb8dc198f0e7a89382d37974b/win32_setctime-1.2.0-py3-none-any.whl", hash = "sha256:95d644c4e708aba81dc3704a116d8cbc974d70b3bdb8be1d150e36be6e9d1390", size = 4083, upload-time = "2024-12-07T15:28:26.465Z" },
]

[[package]]
name = "wrapt"
version = "1.17.3"
source = { registry = "https://pypi.org/simple" }
sdist = { url = "https://files.pythonhosted.org/packages/95/8f/aeb76c5b46e273670962298c23e7ddde79916cb74db802131d49a85e4b7d/wrapt-1.17.3.tar.gz", hash = "sha256:f66eb08feaa410fe4eebd17f2a2c8e2e46d3476e9f8c783daa8e09e0faa666d0", size = 55547, upload-time = "2025-08-12T05:53:21.714Z" }
wheels = [
    { url = "https://files.pythonhosted.org/packages/fc/f6/759ece88472157acb55fc195e5b116e06730f1b651b5b314c66291729193/wrapt-1.17.3-cp313-cp313-macosx_10_13_universal2.whl", hash = "sha256:a47681378a0439215912ef542c45a783484d4dd82bac412b71e59cf9c0e1cea0", size = 54003, upload-time = "2025-08-12T05:51:48.627Z" },
    { url = "https://files.pythonhosted.org/packages/4f/a9/49940b9dc6d47027dc850c116d79b4155f15c08547d04db0f07121499347/wrapt-1.17.3-cp313-cp313-macosx_10_13_x86_64.whl", hash = "sha256:54a30837587c6ee3cd1a4d1c2ec5d24e77984d44e2f34547e2323ddb4e22eb77", size = 39025, upload-time = "2025-08-12T05:51:37.156Z" },
    { url = "https://files.pythonhosted.org/packages/45/35/6a08de0f2c96dcdd7fe464d7420ddb9a7655a6561150e5fc4da9356aeaab/wrapt-1.17.3-cp313-cp313-macosx_11_0_arm64.whl", hash = "sha256:16ecf15d6af39246fe33e507105d67e4b81d8f8d2c6598ff7e3ca1b8a37213f7", size = 39108, upload-time = "2025-08-12T05:51:58.425Z" },
    { url = "https://files.pythonhosted.org/packages/0c/37/6faf15cfa41bf1f3dba80cd3f5ccc6622dfccb660ab26ed79f0178c7497f/wrapt-1.17.3-cp313-cp313-manylinux1_x86_64.manylinux_2_28_x86_64.manylinux_2_5_x86_64.whl", hash = "sha256:6fd1ad24dc235e4ab88cda009e19bf347aabb975e44fd5c2fb22a3f6e4141277", size = 88072, upload-time = "2025-08-12T05:52:37.53Z" },
    { url = "https://files.pythonhosted.org/packages/78/f2/efe19ada4a38e4e15b6dff39c3e3f3f73f5decf901f66e6f72fe79623a06/wrapt-1.17.3-cp313-cp313-manylinux2014_aarch64.manylinux_2_17_aarch64.manylinux_2_28_aarch64.whl", hash = "sha256:0ed61b7c2d49cee3c027372df5809a59d60cf1b6c2f81ee980a091f3afed6a2d", size = 88214, upload-time = "2025-08-12T05:52:15.886Z" },
    { url = "https://files.pythonhosted.org/packages/40/90/ca86701e9de1622b16e09689fc24b76f69b06bb0150990f6f4e8b0eeb576/wrapt-1.17.3-cp313-cp313-musllinux_1_2_aarch64.whl", hash = "sha256:423ed5420ad5f5529db9ce89eac09c8a2f97da18eb1c870237e84c5a5c2d60aa", size = 87105, upload-time = "2025-08-12T05:52:17.914Z" },
    { url = "https://files.pythonhosted.org/packages/fd/e0/d10bd257c9a3e15cbf5523025252cc14d77468e8ed644aafb2d6f54cb95d/wrapt-1.17.3-cp313-cp313-musllinux_1_2_x86_64.whl", hash = "sha256:e01375f275f010fcbf7f643b4279896d04e571889b8a5b3f848423d91bf07050", size = 87766, upload-time = "2025-08-12T05:52:39.243Z" },
    { url = "https://files.pythonhosted.org/packages/e8/cf/7d848740203c7b4b27eb55dbfede11aca974a51c3d894f6cc4b865f42f58/wrapt-1.17.3-cp313-cp313-win32.whl", hash = "sha256:53e5e39ff71b3fc484df8a522c933ea2b7cdd0d5d15ae82e5b23fde87d44cbd8", size = 36711, upload-time = "2025-08-12T05:53:10.074Z" },
    { url = "https://files.pythonhosted.org/packages/57/54/35a84d0a4d23ea675994104e667ceff49227ce473ba6a59ba2c84f250b74/wrapt-1.17.3-cp313-cp313-win_amd64.whl", hash = "sha256:1f0b2f40cf341ee8cc1a97d51ff50dddb9fcc73241b9143ec74b30fc4f44f6cb", size = 38885, upload-time = "2025-08-12T05:53:08.695Z" },
    { url = "https://files.pythonhosted.org/packages/01/77/66e54407c59d7b02a3c4e0af3783168fff8e5d61def52cda8728439d86bc/wrapt-1.17.3-cp313-cp313-win_arm64.whl", hash = "sha256:7425ac3c54430f5fc5e7b6f41d41e704db073309acfc09305816bc6a0b26bb16", size = 36896, upload-time = "2025-08-12T05:52:55.34Z" },
    { url = "https://files.pythonhosted.org/packages/1f/f6/a933bd70f98e9cf3e08167fc5cd7aaaca49147e48411c0bd5ae701bb2194/wrapt-1.17.3-py3-none-any.whl", hash = "sha256:7171ae35d2c33d326ac19dd8facb1e82e5fd04ef8c6c0e394d7af55a55051c22", size = 23591, upload-time = "2025-08-12T05:53:20.674Z" },
]

[[package]]
name = "yarl"
version = "1.20.1"
source = { registry = "https://pypi.org/simple" }
dependencies = [
    { name = "idna" },
    { name = "multidict" },
    { name = "propcache" },
]
sdist = { url = "https://files.pythonhosted.org/packages/3c/fb/efaa23fa4e45537b827620f04cf8f3cd658b76642205162e072703a5b963/yarl-1.20.1.tar.gz", hash = "sha256:d017a4997ee50c91fd5466cef416231bb82177b93b029906cefc542ce14c35ac", size = 186428, upload-time = "2025-06-10T00:46:09.923Z" }
wheels = [
    { url = "https://files.pythonhosted.org/packages/8a/e1/2411b6d7f769a07687acee88a062af5833cf1966b7266f3d8dfb3d3dc7d3/yarl-1.20.1-cp313-cp313-macosx_10_13_universal2.whl", hash = "sha256:0b5ff0fbb7c9f1b1b5ab53330acbfc5247893069e7716840c8e7d5bb7355038a", size = 131811, upload-time = "2025-06-10T00:44:18.933Z" },
    { url = "https://files.pythonhosted.org/packages/b2/27/584394e1cb76fb771371770eccad35de400e7b434ce3142c2dd27392c968/yarl-1.20.1-cp313-cp313-macosx_10_13_x86_64.whl", hash = "sha256:14f326acd845c2b2e2eb38fb1346c94f7f3b01a4f5c788f8144f9b630bfff9a3", size = 90078, upload-time = "2025-06-10T00:44:20.635Z" },
    { url = "https://files.pythonhosted.org/packages/bf/9a/3246ae92d4049099f52d9b0fe3486e3b500e29b7ea872d0f152966fc209d/yarl-1.20.1-cp313-cp313-macosx_11_0_arm64.whl", hash = "sha256:f60e4ad5db23f0b96e49c018596707c3ae89f5d0bd97f0ad3684bcbad899f1e7", size = 88748, upload-time = "2025-06-10T00:44:22.34Z" },
    { url = "https://files.pythonhosted.org/packages/a3/25/35afe384e31115a1a801fbcf84012d7a066d89035befae7c5d4284df1e03/yarl-1.20.1-cp313-cp313-manylinux_2_17_aarch64.manylinux2014_aarch64.whl", hash = "sha256:49bdd1b8e00ce57e68ba51916e4bb04461746e794e7c4d4bbc42ba2f18297691", size = 349595, upload-time = "2025-06-10T00:44:24.314Z" },
    { url = "https://files.pythonhosted.org/packages/28/2d/8aca6cb2cabc8f12efcb82749b9cefecbccfc7b0384e56cd71058ccee433/yarl-1.20.1-cp313-cp313-manylinux_2_17_armv7l.manylinux2014_armv7l.manylinux_2_31_armv7l.whl", hash = "sha256:66252d780b45189975abfed839616e8fd2dbacbdc262105ad7742c6ae58f3e31", size = 342616, upload-time = "2025-06-10T00:44:26.167Z" },
    { url = "https://files.pythonhosted.org/packages/0b/e9/1312633d16b31acf0098d30440ca855e3492d66623dafb8e25b03d00c3da/yarl-1.20.1-cp313-cp313-manylinux_2_17_ppc64le.manylinux2014_ppc64le.whl", hash = "sha256:59174e7332f5d153d8f7452a102b103e2e74035ad085f404df2e40e663a22b28", size = 361324, upload-time = "2025-06-10T00:44:27.915Z" },
    { url = "https://files.pythonhosted.org/packages/bc/a0/688cc99463f12f7669eec7c8acc71ef56a1521b99eab7cd3abb75af887b0/yarl-1.20.1-cp313-cp313-manylinux_2_17_s390x.manylinux2014_s390x.whl", hash = "sha256:e3968ec7d92a0c0f9ac34d5ecfd03869ec0cab0697c91a45db3fbbd95fe1b653", size = 359676, upload-time = "2025-06-10T00:44:30.041Z" },
    { url = "https://files.pythonhosted.org/packages/af/44/46407d7f7a56e9a85a4c207724c9f2c545c060380718eea9088f222ba697/yarl-1.20.1-cp313-cp313-manylinux_2_17_x86_64.manylinux2014_x86_64.whl", hash = "sha256:d1a4fbb50e14396ba3d375f68bfe02215d8e7bc3ec49da8341fe3157f59d2ff5", size = 352614, upload-time = "2025-06-10T00:44:32.171Z" },
    { url = "https://files.pythonhosted.org/packages/b1/91/31163295e82b8d5485d31d9cf7754d973d41915cadce070491778d9c9825/yarl-1.20.1-cp313-cp313-manylinux_2_5_i686.manylinux1_i686.manylinux_2_17_i686.manylinux2014_i686.whl", hash = "sha256:11a62c839c3a8eac2410e951301309426f368388ff2f33799052787035793b02", size = 336766, upload-time = "2025-06-10T00:44:34.494Z" },
    { url = "https://files.pythonhosted.org/packages/b4/8e/c41a5bc482121f51c083c4c2bcd16b9e01e1cf8729e380273a952513a21f/yarl-1.20.1-cp313-cp313-musllinux_1_2_aarch64.whl", hash = "sha256:041eaa14f73ff5a8986b4388ac6bb43a77f2ea09bf1913df7a35d4646db69e53", size = 364615, upload-time = "2025-06-10T00:44:36.856Z" },
    { url = "https://files.pythonhosted.org/packages/e3/5b/61a3b054238d33d70ea06ebba7e58597891b71c699e247df35cc984ab393/yarl-1.20.1-cp313-cp313-musllinux_1_2_armv7l.whl", hash = "sha256:377fae2fef158e8fd9d60b4c8751387b8d1fb121d3d0b8e9b0be07d1b41e83dc", size = 360982, upload-time = "2025-06-10T00:44:39.141Z" },
    { url = "https://files.pythonhosted.org/packages/df/a3/6a72fb83f8d478cb201d14927bc8040af901811a88e0ff2da7842dd0ed19/yarl-1.20.1-cp313-cp313-musllinux_1_2_i686.whl", hash = "sha256:1c92f4390e407513f619d49319023664643d3339bd5e5a56a3bebe01bc67ec04", size = 369792, upload-time = "2025-06-10T00:44:40.934Z" },
    { url = "https://files.pythonhosted.org/packages/7c/af/4cc3c36dfc7c077f8dedb561eb21f69e1e9f2456b91b593882b0b18c19dc/yarl-1.20.1-cp313-cp313-musllinux_1_2_ppc64le.whl", hash = "sha256:d25ddcf954df1754ab0f86bb696af765c5bfaba39b74095f27eececa049ef9a4", size = 382049, upload-time = "2025-06-10T00:44:42.854Z" },
    { url = "https://files.pythonhosted.org/packages/19/3a/e54e2c4752160115183a66dc9ee75a153f81f3ab2ba4bf79c3c53b33de34/yarl-1.20.1-cp313-cp313-musllinux_1_2_s390x.whl", hash = "sha256:909313577e9619dcff8c31a0ea2aa0a2a828341d92673015456b3ae492e7317b", size = 384774, upload-time = "2025-06-10T00:44:45.275Z" },
    { url = "https://files.pythonhosted.org/packages/9c/20/200ae86dabfca89060ec6447649f219b4cbd94531e425e50d57e5f5ac330/yarl-1.20.1-cp313-cp313-musllinux_1_2_x86_64.whl", hash = "sha256:793fd0580cb9664548c6b83c63b43c477212c0260891ddf86809e1c06c8b08f1", size = 374252, upload-time = "2025-06-10T00:44:47.31Z" },
    { url = "https://files.pythonhosted.org/packages/83/75/11ee332f2f516b3d094e89448da73d557687f7d137d5a0f48c40ff211487/yarl-1.20.1-cp313-cp313-win32.whl", hash = "sha256:468f6e40285de5a5b3c44981ca3a319a4b208ccc07d526b20b12aeedcfa654b7", size = 81198, upload-time = "2025-06-10T00:44:49.164Z" },
    { url = "https://files.pythonhosted.org/packages/ba/ba/39b1ecbf51620b40ab402b0fc817f0ff750f6d92712b44689c2c215be89d/yarl-1.20.1-cp313-cp313-win_amd64.whl", hash = "sha256:495b4ef2fea40596bfc0affe3837411d6aa3371abcf31aac0ccc4bdd64d4ef5c", size = 86346, upload-time = "2025-06-10T00:44:51.182Z" },
    { url = "https://files.pythonhosted.org/packages/43/c7/669c52519dca4c95153c8ad96dd123c79f354a376346b198f438e56ffeb4/yarl-1.20.1-cp313-cp313t-macosx_10_13_universal2.whl", hash = "sha256:f60233b98423aab21d249a30eb27c389c14929f47be8430efa7dbd91493a729d", size = 138826, upload-time = "2025-06-10T00:44:52.883Z" },
    { url = "https://files.pythonhosted.org/packages/6a/42/fc0053719b44f6ad04a75d7f05e0e9674d45ef62f2d9ad2c1163e5c05827/yarl-1.20.1-cp313-cp313t-macosx_10_13_x86_64.whl", hash = "sha256:6f3eff4cc3f03d650d8755c6eefc844edde99d641d0dcf4da3ab27141a5f8ddf", size = 93217, upload-time = "2025-06-10T00:44:54.658Z" },
    { url = "https://files.pythonhosted.org/packages/4f/7f/fa59c4c27e2a076bba0d959386e26eba77eb52ea4a0aac48e3515c186b4c/yarl-1.20.1-cp313-cp313t-macosx_11_0_arm64.whl", hash = "sha256:69ff8439d8ba832d6bed88af2c2b3445977eba9a4588b787b32945871c2444e3", size = 92700, upload-time = "2025-06-10T00:44:56.784Z" },
    { url = "https://files.pythonhosted.org/packages/2f/d4/062b2f48e7c93481e88eff97a6312dca15ea200e959f23e96d8ab898c5b8/yarl-1.20.1-cp313-cp313t-manylinux_2_17_aarch64.manylinux2014_aarch64.whl", hash = "sha256:3cf34efa60eb81dd2645a2e13e00bb98b76c35ab5061a3989c7a70f78c85006d", size = 347644, upload-time = "2025-06-10T00:44:59.071Z" },
    { url = "https://files.pythonhosted.org/packages/89/47/78b7f40d13c8f62b499cc702fdf69e090455518ae544c00a3bf4afc9fc77/yarl-1.20.1-cp313-cp313t-manylinux_2_17_armv7l.manylinux2014_armv7l.manylinux_2_31_armv7l.whl", hash = "sha256:8e0fe9364ad0fddab2688ce72cb7a8e61ea42eff3c7caeeb83874a5d479c896c", size = 323452, upload-time = "2025-06-10T00:45:01.605Z" },
    { url = "https://files.pythonhosted.org/packages/eb/2b/490d3b2dc66f52987d4ee0d3090a147ea67732ce6b4d61e362c1846d0d32/yarl-1.20.1-cp313-cp313t-manylinux_2_17_ppc64le.manylinux2014_ppc64le.whl", hash = "sha256:8f64fbf81878ba914562c672024089e3401974a39767747691c65080a67b18c1", size = 346378, upload-time = "2025-06-10T00:45:03.946Z" },
    { url = "https://files.pythonhosted.org/packages/66/ad/775da9c8a94ce925d1537f939a4f17d782efef1f973039d821cbe4bcc211/yarl-1.20.1-cp313-cp313t-manylinux_2_17_s390x.manylinux2014_s390x.whl", hash = "sha256:f6342d643bf9a1de97e512e45e4b9560a043347e779a173250824f8b254bd5ce", size = 353261, upload-time = "2025-06-10T00:45:05.992Z" },
    { url = "https://files.pythonhosted.org/packages/4b/23/0ed0922b47a4f5c6eb9065d5ff1e459747226ddce5c6a4c111e728c9f701/yarl-1.20.1-cp313-cp313t-manylinux_2_17_x86_64.manylinux2014_x86_64.whl", hash = "sha256:56dac5f452ed25eef0f6e3c6a066c6ab68971d96a9fb441791cad0efba6140d3", size = 335987, upload-time = "2025-06-10T00:45:08.227Z" },
    { url = "https://files.pythonhosted.org/packages/3e/49/bc728a7fe7d0e9336e2b78f0958a2d6b288ba89f25a1762407a222bf53c3/yarl-1.20.1-cp313-cp313t-manylinux_2_5_i686.manylinux1_i686.manylinux_2_17_i686.manylinux2014_i686.whl", hash = "sha256:c7d7f497126d65e2cad8dc5f97d34c27b19199b6414a40cb36b52f41b79014be", size = 329361, upload-time = "2025-06-10T00:45:10.11Z" },
    { url = "https://files.pythonhosted.org/packages/93/8f/b811b9d1f617c83c907e7082a76e2b92b655400e61730cd61a1f67178393/yarl-1.20.1-cp313-cp313t-musllinux_1_2_aarch64.whl", hash = "sha256:67e708dfb8e78d8a19169818eeb5c7a80717562de9051bf2413aca8e3696bf16", size = 346460, upload-time = "2025-06-10T00:45:12.055Z" },
    { url = "https://files.pythonhosted.org/packages/70/fd/af94f04f275f95da2c3b8b5e1d49e3e79f1ed8b6ceb0f1664cbd902773ff/yarl-1.20.1-cp313-cp313t-musllinux_1_2_armv7l.whl", hash = "sha256:595c07bc79af2494365cc96ddeb772f76272364ef7c80fb892ef9d0649586513", size = 334486, upload-time = "2025-06-10T00:45:13.995Z" },
    { url = "https://files.pythonhosted.org/packages/84/65/04c62e82704e7dd0a9b3f61dbaa8447f8507655fd16c51da0637b39b2910/yarl-1.20.1-cp313-cp313t-musllinux_1_2_i686.whl", hash = "sha256:7bdd2f80f4a7df852ab9ab49484a4dee8030023aa536df41f2d922fd57bf023f", size = 342219, upload-time = "2025-06-10T00:45:16.479Z" },
    { url = "https://files.pythonhosted.org/packages/91/95/459ca62eb958381b342d94ab9a4b6aec1ddec1f7057c487e926f03c06d30/yarl-1.20.1-cp313-cp313t-musllinux_1_2_ppc64le.whl", hash = "sha256:c03bfebc4ae8d862f853a9757199677ab74ec25424d0ebd68a0027e9c639a390", size = 350693, upload-time = "2025-06-10T00:45:18.399Z" },
    { url = "https://files.pythonhosted.org/packages/a6/00/d393e82dd955ad20617abc546a8f1aee40534d599ff555ea053d0ec9bf03/yarl-1.20.1-cp313-cp313t-musllinux_1_2_s390x.whl", hash = "sha256:344d1103e9c1523f32a5ed704d576172d2cabed3122ea90b1d4e11fe17c66458", size = 355803, upload-time = "2025-06-10T00:45:20.677Z" },
    { url = "https://files.pythonhosted.org/packages/9e/ed/c5fb04869b99b717985e244fd93029c7a8e8febdfcffa06093e32d7d44e7/yarl-1.20.1-cp313-cp313t-musllinux_1_2_x86_64.whl", hash = "sha256:88cab98aa4e13e1ade8c141daeedd300a4603b7132819c484841bb7af3edce9e", size = 341709, upload-time = "2025-06-10T00:45:23.221Z" },
    { url = "https://files.pythonhosted.org/packages/24/fd/725b8e73ac2a50e78a4534ac43c6addf5c1c2d65380dd48a9169cc6739a9/yarl-1.20.1-cp313-cp313t-win32.whl", hash = "sha256:b121ff6a7cbd4abc28985b6028235491941b9fe8fe226e6fdc539c977ea1739d", size = 86591, upload-time = "2025-06-10T00:45:25.793Z" },
    { url = "https://files.pythonhosted.org/packages/94/c3/b2e9f38bc3e11191981d57ea08cab2166e74ea770024a646617c9cddd9f6/yarl-1.20.1-cp313-cp313t-win_amd64.whl", hash = "sha256:541d050a355bbbc27e55d906bc91cb6fe42f96c01413dd0f4ed5a5240513874f", size = 93003, upload-time = "2025-06-10T00:45:27.752Z" },
    { url = "https://files.pythonhosted.org/packages/b4/2d/2345fce04cfd4bee161bf1e7d9cdc702e3e16109021035dbb24db654a622/yarl-1.20.1-py3-none-any.whl", hash = "sha256:83b8eb083fe4683c6115795d9fc1cfaf2cbbefb19b3a1cb68f6527460f483a77", size = 46542, upload-time = "2025-06-10T00:46:07.521Z" },
]

[[package]]
name = "zc-lockfile"
version = "3.0.post1"
source = { registry = "https://pypi.org/simple" }
dependencies = [
    { name = "setuptools" },
]
sdist = { url = "https://files.pythonhosted.org/packages/5b/83/a5432aa08312fc834ea594473385c005525e6a80d768a2ad246e78877afd/zc.lockfile-3.0.post1.tar.gz", hash = "sha256:adb2ee6d9e6a2333c91178dcb2c9b96a5744c78edb7712dc784a7d75648e81ec", size = 10190, upload-time = "2023-02-28T07:30:13.994Z" }
wheels = [
    { url = "https://files.pythonhosted.org/packages/a7/aa/47f00f32605177a945f3a1b36a1b2bb9a39260566541280fcee27cbff5cf/zc.lockfile-3.0.post1-py3-none-any.whl", hash = "sha256:ddb2d71088c061dc8a5edbaa346b637d742ca1e1564be75cb98e7dcae715de19", size = 9770, upload-time = "2023-02-28T07:30:12.145Z" },
]

[[package]]
name = "zipp"
version = "3.23.0"
source = { registry = "https://pypi.org/simple" }
sdist = { url = "https://files.pythonhosted.org/packages/e3/02/0f2892c661036d50ede074e376733dca2ae7c6eb617489437771209d4180/zipp-3.23.0.tar.gz", hash = "sha256:a07157588a12518c9d4034df3fbbee09c814741a33ff63c05fa29d26a2404166", size = 25547, upload-time = "2025-06-08T17:06:39.4Z" }
wheels = [
    { url = "https://files.pythonhosted.org/packages/2e/54/647ade08bf0db230bfea292f893923872fd20be6ac6f53b2b936ba839d75/zipp-3.23.0-py3-none-any.whl", hash = "sha256:071652d6115ed432f5ce1d34c336c0adfd6a884660d1e9712a256d3d3bd4b14e", size = 10276, upload-time = "2025-06-08T17:06:38.034Z" },
]<|MERGE_RESOLUTION|>--- conflicted
+++ resolved
@@ -461,11 +461,8 @@
 dependencies = [
     { name = "boto3" },
     { name = "loguru" },
-<<<<<<< HEAD
     { name = "pycocotools" },
-=======
     { name = "pillow" },
->>>>>>> ce55c9be
     { name = "pydantic" },
     { name = "requests" },
     { name = "streamlit" },
@@ -501,11 +498,8 @@
 requires-dist = [
     { name = "boto3", specifier = ">=1.39.11" },
     { name = "loguru" },
-<<<<<<< HEAD
     { name = "pycocotools", specifier = ">=2.0.10" },
-=======
     { name = "pillow", specifier = ">=11.3.0" },
->>>>>>> ce55c9be
     { name = "pydantic" },
     { name = "requests", specifier = ">=2.32.5" },
     { name = "streamlit", specifier = ">=1.49.1" },
